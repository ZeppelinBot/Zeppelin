--- conflicted
+++ resolved
@@ -28,11 +28,7 @@
       "git add"
     ]
   },
-<<<<<<< HEAD
-  "dependencies": {}
-=======
   "dependencies": {
     "knub": "^30.0.0-beta.39"
   }
->>>>>>> a0c2c163
 }