/**
 * @file Utility functions that are plugin-instance-specific (i.e. use PluginData)
 */

import {
  ChatInputCommandInteraction,
  GuildMember,
  InteractionReplyOptions,
  Message,
  MessageCreateOptions,
  PermissionsBitField,
  TextBasedChannel,
  User,
} from "discord.js";
<<<<<<< HEAD
import { AnyPluginData, CommandContext, ExtendedMatchParams, GuildPluginData, helpers } from "knub";
=======
import { AnyPluginData, BasePluginData, CommandContext, ExtendedMatchParams, GuildPluginData, helpers } from "knub";
import { logger } from "./logger";
>>>>>>> b28ca170
import { isStaff } from "./staff";
import { TZeppelinKnub } from "./types";
import { Tail } from "./utils/typeUtils";

const { getMemberLevel } = helpers;

export function canActOn(
  pluginData: GuildPluginData<any>,
  member1: GuildMember,
  member2: GuildMember,
  allowSameLevel = false,
  allowAdmins = false,
) {
  if (member2.id === pluginData.client.user!.id) {
    return false;
  }
  const isOwnerOrAdmin =
    member2.id === member2.guild.ownerId || member2.permissions.has(PermissionsBitField.Flags.Administrator);
  if (isOwnerOrAdmin && !allowAdmins) {
    return false;
  }

  const ourLevel = getMemberLevel(pluginData, member1);
  const memberLevel = getMemberLevel(pluginData, member2);
  return allowSameLevel ? ourLevel >= memberLevel : ourLevel > memberLevel;
}

export async function hasPermission(
  pluginData: AnyPluginData<any>,
  permission: string,
  matchParams: ExtendedMatchParams,
) {
  const config = await pluginData.config.getMatchingConfig(matchParams);
  return helpers.hasPermission(config, permission);
}

export function isContextInteraction(
  context: TextBasedChannel | Message | User | ChatInputCommandInteraction,
): context is ChatInputCommandInteraction {
  return "commandId" in context && !!context.commandId;
}

export function isContextMessage(
  context: TextBasedChannel | Message | User | ChatInputCommandInteraction,
): context is Message {
  return "content" in context || "embeds" in context;
}

export async function getContextChannel(
  context: TextBasedChannel | Message | User | ChatInputCommandInteraction,
): Promise<TextBasedChannel> {
  if (isContextInteraction(context)) {
    // context is ChatInputCommandInteraction
    return context.channel!;
  } else if ("username" in context) {
    // context is User
    return await (context as User).createDM();
  } else if ("send" in context) {
    // context is TextBaseChannel
    return context as TextBasedChannel;
  } else {
    // context is Message
    return context.channel;
  }
}

export async function sendContextResponse(
  context: TextBasedChannel | Message | User | ChatInputCommandInteraction,
  response: string | Omit<MessageCreateOptions, "flags"> | InteractionReplyOptions,
): Promise<Message> {
  if (isContextInteraction(context)) {
    const options = { ...(typeof response === "string" ? { content: response } : response), fetchReply: true };

    return (
      context.replied
        ? context.followUp(options)
        : context.deferred
        ? context.editReply(options)
        : context.reply(options)
    ) as Promise<Message>;
  }

  if (typeof response !== "string" && "ephemeral" in response) {
    delete response.ephemeral;
  }

  return (await getContextChannel(context)).send(response as string | Omit<MessageCreateOptions, "flags">);
}

export function getBaseUrl(pluginData: AnyPluginData<any>) {
  const knub = pluginData.getKnubInstance() as TZeppelinKnub;
  // @ts-expect-error
  return knub.getGlobalConfig().url;
}

export function isOwner(pluginData: AnyPluginData<any>, userId: string) {
  const knub = pluginData.getKnubInstance() as TZeppelinKnub;
  // @ts-expect-error
  const owners = knub.getGlobalConfig()?.owners;
  if (!owners) {
    return false;
  }

  return owners.includes(userId);
}

export const isStaffPreFilter = (_, context: CommandContext<any>) => {
  return isStaff(context.message.author.id);
};

type AnyFn = (...args: any[]) => any;

/**
 * Creates a public plugin function out of a function with pluginData as the first parameter
 */
export function mapToPublicFn<T extends AnyFn>(inputFn: T) {
  return (pluginData) => {
    return (...args: Tail<Parameters<typeof inputFn>>): ReturnType<typeof inputFn> => {
      return inputFn(pluginData, ...args);
    };
  };
}

type FnWithPluginData<TPluginData> = (pluginData: TPluginData, ...args: any[]) => any;

export function makePublicFn<TPluginData extends BasePluginData<any>, T extends FnWithPluginData<TPluginData>>(
  pluginData: TPluginData,
  fn: T,
) {
  return (...args: Tail<Parameters<T>>): ReturnType<T> => {
    return fn(pluginData, ...args);
  };
}

// ???<|MERGE_RESOLUTION|>--- conflicted
+++ resolved
@@ -12,12 +12,7 @@
   TextBasedChannel,
   User,
 } from "discord.js";
-<<<<<<< HEAD
-import { AnyPluginData, CommandContext, ExtendedMatchParams, GuildPluginData, helpers } from "knub";
-=======
 import { AnyPluginData, BasePluginData, CommandContext, ExtendedMatchParams, GuildPluginData, helpers } from "knub";
-import { logger } from "./logger";
->>>>>>> b28ca170
 import { isStaff } from "./staff";
 import { TZeppelinKnub } from "./types";
 import { Tail } from "./utils/typeUtils";
