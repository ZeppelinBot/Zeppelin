--- conflicted
+++ resolved
@@ -13,15 +13,8 @@
   User,
 } from "discord.js";
 import { AnyPluginData, BasePluginData, CommandContext, ExtendedMatchParams, GuildPluginData, helpers } from "knub";
-<<<<<<< HEAD
-import { logger } from "./logger.js";
 import { isStaff } from "./staff.js";
 import { TZeppelinKnub } from "./types.js";
-import { errorMessage, successMessage } from "./utils.js";
-=======
-import { isStaff } from "./staff.js";
-import { TZeppelinKnub } from "./types.js";
->>>>>>> 45e3fe2e
 import { Tail } from "./utils/typeUtils.js";
 
 const { getMemberLevel } = helpers;
