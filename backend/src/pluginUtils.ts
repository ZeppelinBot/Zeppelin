/**
 * @file Utility functions that are plugin-instance-specific (i.e. use PluginData)
 */

import {
  ChatInputCommandInteraction,
  GuildMember,
  Message,
  MessageCreateOptions,
  PermissionsBitField,
  TextBasedChannel,
  User,
} from "discord.js";
<<<<<<< HEAD
import * as t from "io-ts";
import {
  AnyPluginData,
  CommandContext,
  ConfigValidationError,
  ExtendedMatchParams,
  GuildPluginData,
  PluginOverrideCriteria,
  helpers,
} from "knub";
import { isStaff } from "./staff";
import { TZeppelinKnub } from "./types";
import { tNullable } from "./utils";
=======
import { AnyPluginData, CommandContext, ExtendedMatchParams, GuildPluginData, helpers } from "knub";
import { logger } from "./logger";
import { isStaff } from "./staff";
import { TZeppelinKnub } from "./types";
import { errorMessage, successMessage } from "./utils";
>>>>>>> ffa9eeb3
import { Tail } from "./utils/typeUtils";

const { getMemberLevel } = helpers;

export function canActOn(
  pluginData: GuildPluginData<any>,
  member1: GuildMember,
  member2: GuildMember,
  allowSameLevel = false,
  allowAdmins = false,
) {
  if (member2.id === pluginData.client.user!.id) {
    return false;
  }
  const isOwnerOrAdmin =
    member2.id === member2.guild.ownerId || member2.permissions.has(PermissionsBitField.Flags.Administrator);
  if (isOwnerOrAdmin && !allowAdmins) {
    return false;
  }

  const ourLevel = getMemberLevel(pluginData, member1);
  const memberLevel = getMemberLevel(pluginData, member2);
  return allowSameLevel ? ourLevel >= memberLevel : ourLevel > memberLevel;
}

export async function hasPermission(
  pluginData: AnyPluginData<any>,
  permission: string,
  matchParams: ExtendedMatchParams,
) {
  const config = await pluginData.config.getMatchingConfig(matchParams);
  return helpers.hasPermission(config, permission);
}

<<<<<<< HEAD
const PluginOverrideCriteriaType: t.Type<PluginOverrideCriteria<unknown>> = t.recursion(
  "PluginOverrideCriteriaType",
  () =>
    t.partial({
      channel: tNullable(t.union([t.string, t.array(t.string)])),
      category: tNullable(t.union([t.string, t.array(t.string)])),
      level: tNullable(t.union([t.string, t.array(t.string)])),
      user: tNullable(t.union([t.string, t.array(t.string)])),
      role: tNullable(t.union([t.string, t.array(t.string)])),

      all: tNullable(t.array(PluginOverrideCriteriaType)),
      any: tNullable(t.array(PluginOverrideCriteriaType)),
      not: tNullable(PluginOverrideCriteriaType),

      extra: t.unknown,
    }),
);

export function strictValidationErrorToConfigValidationError(err: StrictValidationError) {
  return new ConfigValidationError(
    err
      .getErrors()
      .map((e) => e.toString())
      .join("\n"),
  );
}

export function makeIoTsConfigParser<Schema extends t.Type<any>>(schema: Schema): (input: unknown) => t.TypeOf<Schema> {
  return (input: unknown) => {
    try {
      return parseIoTsSchema(schema, input);
    } catch (err) {
      if (err instanceof StrictValidationError) {
        throw strictValidationErrorToConfigValidationError(err);
      }
      throw err;
    }
  };
}

export function isContextInteraction(
  context: TextBasedChannel | Message | User | ChatInputCommandInteraction,
): context is ChatInputCommandInteraction {
  return "commandId" in context && !!context.commandId;
=======
export async function sendSuccessMessage(
  pluginData: AnyPluginData<any>,
  channel: TextBasedChannel,
  body: string,
  allowedMentions?: MessageMentionOptions,
): Promise<Message | undefined> {
  const emoji = pluginData.fullConfig.success_emoji || undefined;
  const formattedBody = successMessage(body, emoji);
  const content: MessageCreateOptions = allowedMentions
    ? { content: formattedBody, allowedMentions }
    : { content: formattedBody };

  return channel
    .send({ ...content }) // Force line break
    .catch((err) => {
      const channelInfo = "guild" in channel ? `${channel.id} (${channel.guild.id})` : channel.id;
      logger.warn(`Failed to send success message to ${channelInfo}): ${err.code} ${err.message}`);
      return undefined;
    });
>>>>>>> ffa9eeb3
}

export function isContextMessage(
  context: TextBasedChannel | Message | User | ChatInputCommandInteraction,
): context is Message {
  return "content" in context || "embeds" in context;
}

export async function getContextChannel(
  context: TextBasedChannel | Message | User | ChatInputCommandInteraction,
): Promise<TextBasedChannel> {
  if (isContextInteraction(context)) {
    // context is ChatInputCommandInteraction
    return context.channel!;
  } else if ("username" in context) {
    // context is User
    return await (context as User).createDM();
  } else if ("send" in context) {
    // context is TextBaseChannel
    return context as TextBasedChannel;
  } else {
    // context is Message
    return context.channel;
  }
}

export async function sendContextResponse(
  context: TextBasedChannel | Message | User | ChatInputCommandInteraction,
  response: string | Omit<MessageCreateOptions, "flags">,
): Promise<Message> {
  if (isContextInteraction(context)) {
    const options = { ...(typeof response === "string" ? { content: response } : response), fetchReply: true };

    return (context.replied ? context.followUp(options) : context.reply(options)) as Promise<Message>;
  } else if ("send" in context) {
    return context.send(response);
  } else {
    return (await getContextChannel(context)).send(response);
  }
}

export function getBaseUrl(pluginData: AnyPluginData<any>) {
  const knub = pluginData.getKnubInstance() as TZeppelinKnub;
  // @ts-expect-error
  return knub.getGlobalConfig().url;
}

export function isOwner(pluginData: AnyPluginData<any>, userId: string) {
  const knub = pluginData.getKnubInstance() as TZeppelinKnub;
  // @ts-expect-error
  const owners = knub.getGlobalConfig()?.owners;
  if (!owners) {
    return false;
  }

  return owners.includes(userId);
}

export const isStaffPreFilter = (_, context: CommandContext<any>) => {
  return isStaff(context.message.author.id);
};

type AnyFn = (...args: any[]) => any;

/**
 * Creates a public plugin function out of a function with pluginData as the first parameter
 */
export function mapToPublicFn<T extends AnyFn>(inputFn: T) {
  return (pluginData) => {
    return (...args: Tail<Parameters<typeof inputFn>>): ReturnType<typeof inputFn> => {
      return inputFn(pluginData, ...args);
    };
  };
}<|MERGE_RESOLUTION|>--- conflicted
+++ resolved
@@ -11,27 +11,9 @@
   TextBasedChannel,
   User,
 } from "discord.js";
-<<<<<<< HEAD
-import * as t from "io-ts";
-import {
-  AnyPluginData,
-  CommandContext,
-  ConfigValidationError,
-  ExtendedMatchParams,
-  GuildPluginData,
-  PluginOverrideCriteria,
-  helpers,
-} from "knub";
+import { AnyPluginData, CommandContext, ExtendedMatchParams, GuildPluginData, helpers } from "knub";
 import { isStaff } from "./staff";
 import { TZeppelinKnub } from "./types";
-import { tNullable } from "./utils";
-=======
-import { AnyPluginData, CommandContext, ExtendedMatchParams, GuildPluginData, helpers } from "knub";
-import { logger } from "./logger";
-import { isStaff } from "./staff";
-import { TZeppelinKnub } from "./types";
-import { errorMessage, successMessage } from "./utils";
->>>>>>> ffa9eeb3
 import { Tail } from "./utils/typeUtils";
 
 const { getMemberLevel } = helpers;
@@ -66,72 +48,10 @@
   return helpers.hasPermission(config, permission);
 }
 
-<<<<<<< HEAD
-const PluginOverrideCriteriaType: t.Type<PluginOverrideCriteria<unknown>> = t.recursion(
-  "PluginOverrideCriteriaType",
-  () =>
-    t.partial({
-      channel: tNullable(t.union([t.string, t.array(t.string)])),
-      category: tNullable(t.union([t.string, t.array(t.string)])),
-      level: tNullable(t.union([t.string, t.array(t.string)])),
-      user: tNullable(t.union([t.string, t.array(t.string)])),
-      role: tNullable(t.union([t.string, t.array(t.string)])),
-
-      all: tNullable(t.array(PluginOverrideCriteriaType)),
-      any: tNullable(t.array(PluginOverrideCriteriaType)),
-      not: tNullable(PluginOverrideCriteriaType),
-
-      extra: t.unknown,
-    }),
-);
-
-export function strictValidationErrorToConfigValidationError(err: StrictValidationError) {
-  return new ConfigValidationError(
-    err
-      .getErrors()
-      .map((e) => e.toString())
-      .join("\n"),
-  );
-}
-
-export function makeIoTsConfigParser<Schema extends t.Type<any>>(schema: Schema): (input: unknown) => t.TypeOf<Schema> {
-  return (input: unknown) => {
-    try {
-      return parseIoTsSchema(schema, input);
-    } catch (err) {
-      if (err instanceof StrictValidationError) {
-        throw strictValidationErrorToConfigValidationError(err);
-      }
-      throw err;
-    }
-  };
-}
-
 export function isContextInteraction(
   context: TextBasedChannel | Message | User | ChatInputCommandInteraction,
 ): context is ChatInputCommandInteraction {
   return "commandId" in context && !!context.commandId;
-=======
-export async function sendSuccessMessage(
-  pluginData: AnyPluginData<any>,
-  channel: TextBasedChannel,
-  body: string,
-  allowedMentions?: MessageMentionOptions,
-): Promise<Message | undefined> {
-  const emoji = pluginData.fullConfig.success_emoji || undefined;
-  const formattedBody = successMessage(body, emoji);
-  const content: MessageCreateOptions = allowedMentions
-    ? { content: formattedBody, allowedMentions }
-    : { content: formattedBody };
-
-  return channel
-    .send({ ...content }) // Force line break
-    .catch((err) => {
-      const channelInfo = "guild" in channel ? `${channel.id} (${channel.guild.id})` : channel.id;
-      logger.warn(`Failed to send success message to ${channelInfo}): ${err.code} ${err.message}`);
-      return undefined;
-    });
->>>>>>> ffa9eeb3
 }
 
 export function isContextMessage(
