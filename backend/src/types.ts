--- conflicted
+++ resolved
@@ -1,21 +1,6 @@
-<<<<<<< HEAD
-import { BaseConfig, GlobalPluginBlueprint, GuildPluginBlueprint, Knub } from "knub";
+import { GlobalPluginBlueprint, GuildPluginBlueprint, Knub } from "knub";
 import z, { ZodTypeAny } from "zod";
 import { zSnowflake } from "./utils.js";
-
-export interface ZeppelinGuildConfig extends BaseConfig {
-  success_emoji?: string;
-  error_emoji?: string;
-
-  // Deprecated
-  timezone?: string;
-  date_formats?: any;
-}
-=======
-import { Knub } from "knub";
-import z, { ZodTypeAny } from "zod";
-import { zSnowflake } from "./utils.js";
->>>>>>> 45e3fe2e
 
 export const zZeppelinGuildConfig = z.strictObject({
   // From BaseConfig
