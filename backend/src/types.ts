<<<<<<< HEAD
import { Knub } from "knub";
import z from "zod";
=======
import { BaseConfig, Knub } from "knub";
import z, { ZodTypeAny } from "zod";
>>>>>>> b28ca170
import { zSnowflake } from "./utils";

export const zZeppelinGuildConfig = z.strictObject({
  // From BaseConfig
  prefix: z.string().optional(),
  levels: z.record(zSnowflake, z.number()).optional(),
  plugins: z.record(z.string(), z.unknown()).optional(),
});

export type TZeppelinKnub = Knub;

/**
 * Wrapper for the string type that indicates the text will be parsed as Markdown later
 */
export type TMarkdown = string;

export interface ZeppelinPluginInfo {
  showInDocs: boolean;
  prettyName: string;
  description?: TMarkdown;
  usageGuide?: TMarkdown;
  configurationGuide?: TMarkdown;
  legacy?: boolean;
  configSchema?: ZodTypeAny;
}

export interface CommandInfo {
  description?: TMarkdown;
  basicUsage?: TMarkdown;
  examples?: TMarkdown;
  usageGuide?: TMarkdown;
  parameterDescriptions?: {
    [key: string]: TMarkdown;
  };
  optionDescriptions?: {
    [key: string]: TMarkdown;
  };
}<|MERGE_RESOLUTION|>--- conflicted
+++ resolved
@@ -1,10 +1,5 @@
-<<<<<<< HEAD
 import { Knub } from "knub";
-import z from "zod";
-=======
-import { BaseConfig, Knub } from "knub";
 import z, { ZodTypeAny } from "zod";
->>>>>>> b28ca170
 import { zSnowflake } from "./utils";
 
 export const zZeppelinGuildConfig = z.strictObject({
