import {
  APIEmbed,
  ChannelType,
  Client,
  DiscordAPIError,
  EmbedData,
  EmbedType,
  Emoji,
  escapeCodeBlock,
  Guild,
  GuildBasedChannel,
  GuildChannel,
  GuildMember,
  GuildTextBasedChannel,
  Invite,
  InviteGuild,
  LimitedCollection,
  Message,
  MessageCreateOptions,
  MessageMentionOptions,
  PartialChannelData,
  PartialMessage,
  RoleResolvable,
  Sticker,
  TextBasedChannel,
  User,
} from "discord.js";
import emojiRegex from "emoji-regex";
import fs from "fs";
import https from "https";
import humanizeDuration from "humanize-duration";
import { isEqual } from "lodash";
import { performance } from "perf_hooks";
import tlds from "tlds";
import tmp from "tmp";
import { URL } from "url";
import { z, ZodEffects, ZodError, ZodRecord, ZodString } from "zod";
import { ISavedMessageAttachmentData, SavedMessage } from "./data/entities/SavedMessage";
import { getProfiler } from "./profiler";
import { SimpleCache } from "./SimpleCache";
import { sendDM } from "./utils/sendDM";
import { Brand } from "./utils/typeUtils";
import { waitForButtonConfirm } from "./utils/waitForInteraction";

const fsp = fs.promises;

const delayStringMultipliers = {
  w: 1000 * 60 * 60 * 24 * 7,
  d: 1000 * 60 * 60 * 24,
  h: 1000 * 60 * 60,
  m: 1000 * 60,
  s: 1000,
  x: 1,
};

export const MS = 1;
export const SECONDS = 1000 * MS;
export const MINUTES = 60 * SECONDS;
export const HOURS = 60 * MINUTES;
export const DAYS = 24 * HOURS;
export const WEEKS = 7 * 24 * HOURS;

export const EMPTY_CHAR = "\u200b";

// https://discord.com/developers/docs/reference#snowflakes
export const MIN_SNOWFLAKE = 0b000000000000000000000000000000000000000000_00001_00001_000000000001;
// 0b111111111111111111111111111111111111111111_11111_11111_111111111111 without _ which BigInt doesn't support
export const MAX_SNOWFLAKE = BigInt("0b1111111111111111111111111111111111111111111111111111111111111111");

const snowflakePattern = /^[1-9]\d+$/;
export function isValidSnowflake(str: string) {
  if (!str.match(snowflakePattern)) return false;
  if (parseInt(str, 10) < MIN_SNOWFLAKE) return false;
  if (BigInt(str) > MAX_SNOWFLAKE) return false;
  return true;
}

export const DISCORD_HTTP_ERROR_NAME = "DiscordHTTPError";
export const DISCORD_REST_ERROR_NAME = "DiscordAPIError";

export function isDiscordHTTPError(err: Error | string) {
  return typeof err === "object" && err.constructor?.name === DISCORD_HTTP_ERROR_NAME;
}

export function isDiscordAPIError(err: Error | string): err is DiscordAPIError {
  return err instanceof DiscordAPIError;
}

// null | undefined -> undefined
export function zNullishToUndefined<T extends z.ZodTypeAny>(
  type: T,
): ZodEffects<T, NonNullable<z.output<T>> | undefined> {
  return type.transform((v) => v ?? undefined);
}

export function getScalarDifference<T extends object>(
  base: T,
  object: T,
  ignoreKeys: string[] = [],
): Map<string, { was: any; is: any }> {
  base = stripObjectToScalars(base) as T;
  object = stripObjectToScalars(object) as T;
  const diff = new Map<string, { was: any; is: any }>();

  for (const [key, value] of Object.entries(object)) {
    if (!isEqual(value, base[key]) && !ignoreKeys.includes(key)) {
      diff.set(key, { was: base[key], is: value });
    }
  }

  return diff;
}

// This is a stupid, messy solution that is not extendable at all.
// If anyone plans on adding anything to this, they should rewrite this first.
// I just want to get this done and this works for now :)
export function prettyDifference(diff: Map<string, { was: any; is: any }>): Map<string, { was: any; is: any }> {
  const toReturn = new Map<string, { was: any; is: any }>();

  for (let [key, difference] of diff) {
    if (key === "rateLimitPerUser") {
      difference.is = humanizeDuration(difference.is * 1000);
      difference.was = humanizeDuration(difference.was * 1000);
      key = "slowmode";
    }

    toReturn.set(key, { was: difference.was, is: difference.is });
  }

  return toReturn;
}

export function differenceToString(diff: Map<string, { was: any; is: any }>): string {
  let toReturn = "";
  diff = prettyDifference(diff);
  for (const [key, difference] of diff) {
    toReturn += `**${key[0].toUpperCase() + key.slice(1)}**: \`${difference.was}\` ➜ \`${difference.is}\`\n`;
  }
  return toReturn;
}

// https://stackoverflow.com/a/49262929/316944
export type Not<T, E> = T & Exclude<T, E>;

export function nonNullish<V>(v: V): v is NonNullable<V> {
  return v != null;
}

export type GuildInvite = Invite & { guild: InviteGuild | Guild };
export type GroupDMInvite = Invite & {
  channel: PartialChannelData;
  type: typeof ChannelType.GroupDM;
};

export function zBoundedCharacters(min: number, max: number) {
  return z.string().refine(
    (str) => {
      const len = [...str].length; // Unicode aware character split
      return len >= min && len <= max;
    },
    {
      message: `String must be between ${min} and ${max} characters long`,
    },
  );
}

export const zSnowflake = z.string().refine((str) => isSnowflake(str), {
  message: "Invalid snowflake ID",
});

const regexWithFlags = /^\/(.*?)\/([i]*)$/;

export class InvalidRegexError extends Error {}

/**
 * This function supports two input syntaxes for regexes: /<pattern>/<flags> and just <pattern>
 */
<<<<<<< HEAD
export const tEmbed = t.type({
  title: tNullable(t.string),
  description: tNullable(t.string),
  url: tNullable(t.string),
  timestamp: tNullable(t.string),
  color: tNullable(t.number),
  footer: tNullable(
    t.type({
      text: t.string,
      icon_url: tNullable(t.string),
      proxy_icon_url: tNullable(t.string),
    }),
  ),
  image: tNullable(
    t.type({
      url: tNullable(t.string),
      proxy_url: tNullable(t.string),
      width: tNullable(t.number),
      height: tNullable(t.number),
    }),
  ),
  thumbnail: tNullable(
    t.type({
      url: tNullable(t.string),
      proxy_url: tNullable(t.string),
      width: tNullable(t.number),
      height: tNullable(t.number),
    }),
  ),
  video: tNullable(
    t.type({
      url: tNullable(t.string),
      proxy_url: tNullable(t.string),
      width: tNullable(t.number),
      height: tNullable(t.number),
    }),
  ),
  provider: tNullable(
    t.type({
      name: t.string,
      url: tNullable(t.string),
    }),
  ),
  fields: tNullable(
    t.array(
      t.type({
        name: tNullable(t.string),
        value: tNullable(t.string),
        inline: tNullable(t.boolean),
      }),
    ),
  ),
  author: tNullable(
    t.type({
      name: t.string,
      url: tNullable(t.string),
      icon_url: tNullable(t.string),
      proxy_icon_url: tNullable(t.string),
    }),
  ),
});
=======
export function inputPatternToRegExp(pattern: string) {
  const advancedSyntaxMatch = pattern.match(regexWithFlags);
  const [finalPattern, flags] = advancedSyntaxMatch ? [advancedSyntaxMatch[1], advancedSyntaxMatch[2]] : [pattern, ""];
  try {
    return new RegExp(finalPattern, flags);
  } catch (e) {
    throw new InvalidRegexError(e.message);
  }
}

export function zRegex<T extends ZodString>(zStr: T) {
  return zStr.transform((str, ctx) => {
    try {
      return inputPatternToRegExp(str);
    } catch (err) {
      if (err instanceof InvalidRegexError) {
        ctx.addIssue({
          code: z.ZodIssueCode.custom,
          message: "Invalid regex",
        });
        return z.NEVER;
      }
      throw err;
    }
  });
}
>>>>>>> d53f3775

export const zEmbedInput = z.object({
  title: z.string().optional(),
  description: z.string().optional(),
  url: z.string().optional(),
  timestamp: z.string().optional(),
  color: z.number().optional(),

  footer: z.optional(
    z.object({
      text: z.string(),
      icon_url: z.string().optional(),
      proxy_icon_url: z.string().optional(),
    }),
  ),

  image: z.optional(
    z.object({
      url: z.string().optional(),
      proxy_url: z.string().optional(),
      width: z.number().optional(),
      height: z.number().optional(),
    }),
  ),

  thumbnail: z.optional(
    z.object({
      url: z.string().optional(),
      proxy_url: z.string().optional(),
      width: z.number().optional(),
      height: z.number().optional(),
    }),
  ),

  video: z.optional(
    z.object({
      url: z.string().optional(),
      proxy_url: z.string().optional(),
      width: z.number().optional(),
      height: z.number().optional(),
    }),
  ),

  provider: z.optional(
    z.object({
      name: z.string(),
      url: z.string().optional(),
    }),
  ),

  fields: z.optional(
    z.array(
      z.object({
        name: z.string().optional(),
        value: z.string().optional(),
        inline: z.boolean().optional(),
      }),
    ),
  ),

  author: z
    .optional(
      z.object({
        name: z.string(),
        url: z.string().optional(),
        icon_url: z.string().optional(),
        proxy_icon_url: z.string().optional(),
      }),
    )
    .nullable(),
});

export type EmbedWith<T extends keyof APIEmbed> = APIEmbed & Pick<Required<APIEmbed>, T>;

export const zStrictMessageContent = z.object({
  content: z.string().optional(),
  tts: z.boolean().optional(),
  embeds: z.array(zEmbedInput).optional(),
});

export type ZStrictMessageContent = z.infer<typeof zStrictMessageContent>;

export type StrictMessageContent = {
  content?: string;
  tts?: boolean;
  embeds?: APIEmbed[];
};

export const zMessageContent = z.union([zBoundedCharacters(0, 4000), zStrictMessageContent]);

export type MessageContent = string | StrictMessageContent;

export function validateAndParseMessageContent(input: unknown): StrictMessageContent {
  if (input == null) {
    return {};
  }

  if (typeof input !== "object") {
    return { content: String(input) };
  }

  // Migrate embed -> embeds
  if ((input as any).embed) {
    (input as any).embeds = [(input as any).embed];
    delete (input as any).embed;
  }

  dropNullValuesRecursively(input);

  try {
    return zStrictMessageContent.parse(input) as unknown as StrictMessageContent;
  } catch (err) {
    if (err instanceof ZodError) {
      // TODO: Allow error to be thrown and handle at use location
      return {};
    }

    throw err;
  }
}

function dropNullValuesRecursively(obj: any) {
  if (obj == null) {
    return;
  }

  if (Array.isArray(obj)) {
    for (const item of obj) {
      dropNullValuesRecursively(item);
    }
  }

  if (typeof obj !== "object") {
    return;
  }

  for (const [key, value] of Object.entries(obj)) {
    if (value == null) {
      delete obj[key];
      continue;
    }

    dropNullValuesRecursively(value);
  }
}

/**
 * Mirrors AllowedMentions from Eris
 */
export const zAllowedMentions = z.strictObject({
  everyone: zNullishToUndefined(z.boolean().nullable().optional()),
  users: zNullishToUndefined(
    z
      .union([z.boolean(), z.array(z.string())])
      .nullable()
      .optional(),
  ),
  roles: zNullishToUndefined(
    z
      .union([z.boolean(), z.array(z.string())])
      .nullable()
      .optional(),
  ),
  replied_user: zNullishToUndefined(z.boolean().nullable().optional()),
});

export function dropPropertiesByName(obj, propName) {
  if (Object.hasOwn(obj, propName)) {
    delete obj[propName];
  }
  for (const value of Object.values(obj)) {
    if (typeof value === "object" && value !== null && !Array.isArray(value)) {
      dropPropertiesByName(value, propName);
    }
  }
}

export function zBoundedRecord<TRecord extends ZodRecord<any, any>>(
  record: TRecord,
  minKeys: number,
  maxKeys: number,
): ZodEffects<TRecord> {
  return record.refine(
    (data) => {
      const len = Object.keys(data).length;
      return len >= minKeys && len <= maxKeys;
    },
    {
      message: `Object must have ${minKeys}-${maxKeys} keys`,
    },
  );
}

export const zDelayString = z
  .string()
  .max(32)
  .refine((str) => convertDelayStringToMS(str) !== null, {
    message: "Invalid delay string",
  });

// To avoid running into issues with the JS max date vaLue, we cap maximum delay strings *far* below that.
// See https://developer.mozilla.org/en-US/docs/Web/JavaScript/Reference/Global_Objects/Date#The_ECMAScript_epoch_and_timestamps
const MAX_DELAY_STRING_AMOUNT = 100 * 365 * DAYS;

/**
 * Turns a "delay string" such as "1h30m" to milliseconds
 */
export function convertDelayStringToMS(str, defaultUnit = "m"): number | null {
  const regex = /^([0-9]+)\s*([wdhms])?[a-z]*\s*/;
  let match;
  let ms = 0;

  str = str.trim();

  // tslint:disable-next-line
  while (str !== "" && (match = str.match(regex)) !== null) {
    ms += match[1] * ((match[2] && delayStringMultipliers[match[2]]) || delayStringMultipliers[defaultUnit]);
    str = str.slice(match[0].length);
  }

  // Invalid delay string
  if (str !== "") {
    return null;
  }

  if (ms > MAX_DELAY_STRING_AMOUNT) {
    return null;
  }

  return ms;
}

export function convertMSToDelayString(ms: number): string {
  let result = "";
  let remaining = ms;
  for (const [abbr, multiplier] of Object.entries(delayStringMultipliers)) {
    if (multiplier <= remaining) {
      const amount = Math.floor(remaining / multiplier);
      result += `${amount}${abbr}`;
      remaining -= amount * multiplier;
    }

    if (remaining === 0) break;
  }
  return result;
}

export function successMessage(str: string, emoji = "<:success:1150055584566087770>") {
  return emoji ? `${emoji} ${str}` : str;
}

export function errorMessage(str, emoji = "⚠") {
  return emoji ? `${emoji} ${str}` : str;
}

export function get(obj, path, def?): any {
  let cursor = obj;
  const pathParts = path
    .split(".")
    .map((s) => s.trim())
    .filter((s) => s !== "");
  for (const part of pathParts) {
    // hasOwn check here is necessary to prevent prototype traversal in tags
    if (!Object.hasOwn(cursor, part)) return def;
    cursor = cursor[part];
    if (cursor === undefined) return def;
    if (cursor == null) return null;
  }
  return cursor;
}

export function has(obj, path): boolean {
  return get(obj, path) !== undefined;
}

export function stripObjectToScalars(obj, includedNested: string[] = []) {
  const result = Array.isArray(obj) ? [] : {};

  for (const key in obj) {
    if (
      obj[key] == null ||
      typeof obj[key] === "string" ||
      typeof obj[key] === "number" ||
      typeof obj[key] === "boolean"
    ) {
      result[key] = obj[key];
    } else if (typeof obj[key] === "object") {
      const prefix = `${key}.`;
      const nestedNested = includedNested
        .filter((p) => p === key || p.startsWith(prefix))
        .map((p) => (p === key ? p : p.slice(prefix.length)));

      if (nestedNested.length) {
        result[key] = stripObjectToScalars(obj[key], nestedNested);
      }
    }
  }

  return result;
}

export const snowflakeRegex = /[1-9][0-9]{5,19}/;

export type Snowflake = Brand<string, "Snowflake">;

const isSnowflakeRegex = new RegExp(`^${snowflakeRegex.source}$`);
export function isSnowflake(v: unknown): v is Snowflake {
  return typeof v === "string" && isSnowflakeRegex.test(v);
}

export function sleep(ms: number): Promise<void> {
  return new Promise((resolve) => {
    setTimeout(resolve, ms);
  });
}

const realLinkRegex = /https?:\/\/\S+/; // http://anything or https://anything
const plainLinkRegex = /((?!https?:\/\/)\S)+\.\S+/; // anything.anything, without http:// or https:// preceding it
// Both of the above, with precedence on the first one
const urlRegex = new RegExp(`(${realLinkRegex.source}|${plainLinkRegex.source})`, "g");
const protocolRegex = /^[a-z]+:\/\//;

interface MatchedURL extends URL {
  input: string;
}

export function getUrlsInString(str: string, onlyUnique = false): MatchedURL[] {
  let matches = [...(str.match(urlRegex) ?? [])];
  if (onlyUnique) {
    matches = unique(matches);
  }

  return matches.reduce<MatchedURL[]>((urls, match) => {
    const withProtocol = protocolRegex.test(match) ? match : `https://${match}`;

    let matchUrl: MatchedURL;
    try {
      matchUrl = new URL(withProtocol) as MatchedURL;
      matchUrl.input = match;
    } catch {
      return urls;
    }

    let hostname = matchUrl.hostname.toLowerCase();

    if (hostname.length > 3) {
      hostname = hostname.replace(/[^a-z]+$/, "");
    }

    const hostnameParts = hostname.split(".");
    const tld = hostnameParts[hostnameParts.length - 1];
    if (tlds.includes(tld)) {
      urls.push(matchUrl);
    }

    return urls;
  }, []);
}

export function parseInviteCodeInput(str: string): string {
  const parsedInviteCodes = getInviteCodesInString(str);
  if (parsedInviteCodes.length) {
    return parsedInviteCodes[0];
  }

  return str;
}

export function isNotNull<T>(value: T): value is Exclude<T, null | undefined> {
  return value != null;
}

// discord.com/invite/<code>
// discordapp.com/invite/<code>
// discord.gg/invite/<code>
// discord.gg/<code>
// discord.com/friend-invite/<code>
const quickInviteDetection =
  /discord(?:app)?\.com\/(?:friend-)?invite\/([a-z0-9-]+)|discord\.gg\/(?:\S+\/)?([a-z0-9-]+)/gi;

const isInviteHostRegex = /(?:^|\.)(?:discord.gg|discord.com|discordapp.com)$/i;
const longInvitePathRegex = /^\/(?:friend-)?invite\/([a-z0-9-]+)$/i;

export function getInviteCodesInString(str: string): string[] {
  const inviteCodes: string[] = [];

  // Clean up markdown
  str = str.replace(/[|*_~]/g, "");

  // Quick detection
  const quickDetectionMatch = str.matchAll(quickInviteDetection);
  if (quickDetectionMatch) {
    inviteCodes.push(...[...quickDetectionMatch].map((m) => m[1] || m[2]));
  }

  // Deep detection via URL parsing
  const linksInString = getUrlsInString(str, true);
  const potentialInviteLinks = linksInString.filter((url) => isInviteHostRegex.test(url.hostname));
  const withNormalizedPaths = potentialInviteLinks.map((url) => {
    url.pathname = url.pathname.replace(/\/{2,}/g, "/").replace(/\/+$/g, "");
    return url;
  });

  const codesFromInviteLinks = withNormalizedPaths
    .map((url) => {
      // discord.gg/[anything/]<code>
      if (url.hostname === "discord.gg") {
        const parts = url.pathname.split("/").filter(Boolean);
        return parts[parts.length - 1];
      }

      // discord.com/invite/<code>[/anything]
      // discordapp.com/invite/<code>[/anything]
      // discord.com/friend-invite/<code>[/anything]
      // discordapp.com/friend-invite/<code>[/anything]
      const longInviteMatch = url.pathname.match(longInvitePathRegex);
      if (longInviteMatch) {
        return longInviteMatch[1];
      }

      return null;
    })
    .filter(Boolean) as string[];

  inviteCodes.push(...codesFromInviteLinks);

  return unique(inviteCodes);
}

export const unicodeEmojiRegex = emojiRegex();
export const customEmojiRegex = /<a?:(.*?):(\d+)>/;

const matchAllEmojiRegex = new RegExp(`(${unicodeEmojiRegex.source})|(${customEmojiRegex.source})`, "g");

export function getEmojiInString(str: string): string[] {
  return str.match(matchAllEmojiRegex) || [];
}

export function isEmoji(str: string): boolean {
  return str.match(`^(${unicodeEmojiRegex.source})|(${customEmojiRegex.source})$`) !== null;
}

export function isUnicodeEmoji(str: string): boolean {
  return str.match(`^${unicodeEmojiRegex.source}$`) !== null;
}

export function trimLines(str: string) {
  return str
    .trim()
    .split("\n")
    .map((l) => l.trim())
    .join("\n")
    .trim();
}

export function trimEmptyLines(str: string) {
  return str
    .split("\n")
    .filter((l) => l.trim() !== "")
    .join("\n");
}

export function asSingleLine(str: string) {
  return trimLines(str).replace(/\n/g, " ");
}

export function trimEmptyStartEndLines(str: string) {
  const lines = str.split("\n");
  let emptyLinesAtStart = 0;
  let emptyLinesAtEnd = 0;

  for (const line of lines) {
    if (line.match(/^\s*$/)) {
      emptyLinesAtStart++;
    } else {
      break;
    }
  }

  for (let i = lines.length - 1; i > 0; i--) {
    if (lines[i].match(/^\s*$/)) {
      emptyLinesAtEnd++;
    } else {
      break;
    }
  }

  return lines.slice(emptyLinesAtStart, emptyLinesAtEnd ? -1 * emptyLinesAtEnd : undefined).join("\n");
}

export function trimIndents(str: string, indentLength: number) {
  const regex = new RegExp(`^\\s{0,${indentLength}}`, "g");
  return str
    .split("\n")
    .map((line) => line.replace(regex, ""))
    .join("\n");
}

export function indentLine(str: string, indentLength: number) {
  return " ".repeat(indentLength) + str;
}

export function indentLines(str: string, indentLength: number) {
  return str
    .split("\n")
    .map((line) => indentLine(line, indentLength))
    .join("\n");
}

export const emptyEmbedValue = "\u200b";
export const preEmbedPadding = emptyEmbedValue + "\n";
export const embedPadding = "\n" + emptyEmbedValue;

export const userMentionRegex = /<@!?([0-9]+)>/g;
export const roleMentionRegex = /<@&([0-9]+)>/g;
export const channelMentionRegex = /<#([0-9]+)>/g;

export function getUserMentions(str: string) {
  const regex = new RegExp(userMentionRegex.source, "g");
  const userIds: string[] = [];
  let match;

  // tslint:disable-next-line
  while ((match = regex.exec(str)) !== null) {
    userIds.push(match[1]);
  }

  return userIds;
}

export function getRoleMentions(str: string) {
  const regex = new RegExp(roleMentionRegex.source, "g");
  const roleIds: string[] = [];
  let match;

  // tslint:disable-next-line
  while ((match = regex.exec(str)) !== null) {
    roleIds.push(match[1]);
  }

  return roleIds;
}

/**
 * Disable link previews in the given string by wrapping links in < >
 */
export function disableLinkPreviews(str: string): string {
  return str.replace(/(?<!<)(https?:\/\/\S+)/gi, "<$1>");
}

export function deactivateMentions(content: string): string {
  return content.replace(/@/g, "@\u200b");
}

export function useMediaUrls(content: string): string {
  return content.replace(/cdn\.discord(app)?\.com/g, "media.discordapp.net");
}

export function chunkArray<T>(arr: T[], chunkSize): T[][] {
  const chunks: T[][] = [];
  let currentChunk: T[] = [];

  for (let i = 0; i < arr.length; i++) {
    currentChunk.push(arr[i]);
    if ((i !== 0 && (i + 1) % chunkSize === 0) || i === arr.length - 1) {
      chunks.push(currentChunk);
      currentChunk = [];
    }
  }

  return chunks;
}

export function chunkLines(str: string, maxChunkLength = 2000): string[] {
  if (str.length < maxChunkLength) {
    return [str];
  }

  const chunks: string[] = [];

  while (str.length) {
    if (str.length <= maxChunkLength) {
      chunks.push(str);
      break;
    }

    const slice = str.slice(0, maxChunkLength);

    const lastLineBreakIndex = slice.lastIndexOf("\n");
    if (lastLineBreakIndex === -1) {
      chunks.push(str.slice(0, maxChunkLength));
      str = str.slice(maxChunkLength);
    } else {
      chunks.push(str.slice(0, lastLineBreakIndex));
      str = str.slice(lastLineBreakIndex + 1);
    }
  }

  return chunks;
}

/**
 * Chunks a long message to multiple smaller messages, retaining leading and trailing line breaks, open code blocks, etc.
 *
 * Default maxChunkLength is 1990, a bit under the message length limit of 2000, so we have space to add code block
 * shenanigans to the start/end when needed. Take this into account when choosing a custom maxChunkLength as well.
 */
export function chunkMessageLines(str: string, maxChunkLength = 1990): string[] {
  const chunks = chunkLines(str, maxChunkLength);
  let openCodeBlock = false;

  return chunks.map((chunk) => {
    // If the chunk starts with a newline, add an invisible unicode char so Discord doesn't strip it away
    if (chunk[0] === "\n") chunk = "\u200b" + chunk;
    // If the chunk ends with a newline, add an invisible unicode char so Discord doesn't strip it away
    if (chunk[chunk.length - 1] === "\n") chunk = chunk + "\u200b";
    // If the previous chunk had an open code block, open it here again
    if (openCodeBlock) {
      openCodeBlock = false;
      if (chunk.startsWith("```")) {
        // Edge case: chunk starts with a code block delimiter, e.g. the previous chunk and this one were split right before the end of a code block
        // Fix: just strip the code block delimiter away from here, we don't need it anymore
        chunk = chunk.slice(3);
      } else {
        chunk = "```" + chunk;
      }
    }
    // If the chunk has an open code block, close it and open it again in the next chunk
    const codeBlockDelimiters = chunk.match(/```/g);
    if (codeBlockDelimiters && codeBlockDelimiters.length % 2 !== 0) {
      chunk += "```";
      openCodeBlock = true;
    }

    return chunk;
  });
}

export async function createChunkedMessage(
  channel: TextBasedChannel | User,
  messageText: string,
  allowedMentions?: MessageMentionOptions,
) {
  const chunks = chunkMessageLines(messageText);
  for (const chunk of chunks) {
    await channel.send({ content: chunk, allowedMentions });
  }
}

/**
 * Downloads the file from the given URL to a temporary file, with retry support
 */
export function downloadFile(attachmentUrl: string, retries = 3): Promise<{ path: string; deleteFn: () => void }> {
  return new Promise((resolve) => {
    tmp.file((err, path, fd, deleteFn) => {
      if (err) throw err;

      const writeStream = fs.createWriteStream(path);

      https
        .get(attachmentUrl, (res) => {
          res.pipe(writeStream);
          writeStream.on("finish", () => {
            writeStream.end();
            resolve({
              path,
              deleteFn,
            });
          });
        })
        .on("error", (httpsErr) => {
          fsp.unlink(path);

          if (retries === 0) {
            throw httpsErr;
          } else {
            console.warn("File download failed, retrying. Error given:", httpsErr.message); // tslint:disable-line
            resolve(downloadFile(attachmentUrl, retries - 1));
          }
        });
    });
  });
}

type ItemWithRanking<T> = [T, number];
export function simpleClosestStringMatch(searchStr: string, haystack: string[]): string | null;
export function simpleClosestStringMatch<T extends Not<any, string>>(
  searchStr,
  haystack: T[],
  getter: (item: T) => string,
): T | null;
export function simpleClosestStringMatch(searchStr, haystack, getter?) {
  const normalizedSearchStr = searchStr.toLowerCase();

  // See if any haystack item contains a part of the search string
  const itemsWithRankings: Array<ItemWithRanking<any>> = haystack.map((item) => {
    const itemStr: string = getter ? getter(item) : item;
    const normalizedItemStr = itemStr.toLowerCase();

    let i = 0;
    do {
      if (!normalizedItemStr.includes(normalizedSearchStr.slice(0, i + 1))) break;
      i++;
    } while (i < normalizedSearchStr.length);

    if (i > 0 && normalizedItemStr.startsWith(normalizedSearchStr.slice(0, i))) {
      // Slightly prioritize items that *start* with the search string
      i += 0.5;
    }

    return [item, i] as ItemWithRanking<any>;
  });

  // Sort by best match
  itemsWithRankings.sort((a, b) => {
    return a[1] > b[1] ? -1 : 1;
  });

  if (itemsWithRankings[0][1] === 0) {
    return null;
  }

  return itemsWithRankings[0][0];
}

type sorterDirection = "ASC" | "DESC";
type sorterGetterFn = (any) => any;
type sorterGetterFnWithDirection = [sorterGetterFn, sorterDirection];
type sorterGetterResolvable = string | sorterGetterFn;
type sorterGetterResolvableWithDirection = [sorterGetterResolvable, sorterDirection];
type sorterFn = (a: any, b: any) => number;

function resolveGetter(getter: sorterGetterResolvable): sorterGetterFn {
  if (typeof getter === "string") {
    return (obj) => obj[getter];
  }

  return getter;
}

export function multiSorter(getters: Array<sorterGetterResolvable | sorterGetterResolvableWithDirection>): sorterFn {
  const resolvedGetters: sorterGetterFnWithDirection[] = getters.map((getter) => {
    if (Array.isArray(getter)) {
      return [resolveGetter(getter[0]), getter[1]] as sorterGetterFnWithDirection;
    } else {
      return [resolveGetter(getter), "ASC"] as sorterGetterFnWithDirection;
    }
  });

  return (a, b) => {
    for (const getter of resolvedGetters) {
      const aVal = getter[0](a);
      const bVal = getter[0](b);
      if (aVal > bVal) return getter[1] === "ASC" ? 1 : -1;
      if (aVal < bVal) return getter[1] === "ASC" ? -1 : 1;
    }

    return 0;
  };
}

export function sorter(getter: sorterGetterResolvable, direction: sorterDirection = "ASC"): sorterFn {
  return multiSorter([[getter, direction]]);
}

export function noop() {
  // IT'S LITERALLY NOTHING
}

export type CustomEmoji = {
  id: string;
} & Emoji;

export type UserNotificationMethod = { type: "dm" } | { type: "channel"; channel: GuildTextBasedChannel };

export const disableUserNotificationStrings = ["no", "none", "off"];

export interface UserNotificationResult {
  method: UserNotificationMethod | null;
  success: boolean;
  text?: string;
}

export function createUserNotificationError(text: string): UserNotificationResult {
  return {
    method: null,
    success: false,
    text,
  };
}

/**
 * Attempts to notify the user using one of the specified methods. Only the first one that succeeds will be used.
 * @param methods List of methods to try, in priority order
 */
export async function notifyUser(
  user: User,
  body: string,
  methods: UserNotificationMethod[],
): Promise<UserNotificationResult> {
  if (methods.length === 0) {
    return { method: null, success: true };
  }

  let lastError: Error | null = null;

  for (const method of methods) {
    if (method.type === "dm") {
      try {
        await sendDM(user, body, "mod action notification");
        return {
          method,
          success: true,
          text: "user notified with a direct message",
        };
      } catch (e) {
        lastError = e;
      }
    } else if (method.type === "channel") {
      try {
        await method.channel.send({
          content: `<@!${user.id}> ${body}`,
          allowedMentions: { users: [user.id] },
        });
        return {
          method,
          success: true,
          text: `user notified in <#${method.channel.id}>`,
        };
      } catch (e) {
        lastError = e;
      }
    }
  }

  const errorText = lastError ? `failed to message user: ${lastError.message}` : `failed to message user`;

  return {
    method: null,
    success: false,
    text: errorText,
  };
}

export function ucfirst(str) {
  if (typeof str !== "string" || str === "") return str;
  return str[0].toUpperCase() + str.slice(1);
}

export class UnknownUser {
  public id: string;
  public username = "Unknown";
  public discriminator = "0000";
  public tag = "Unknown#0000";

  constructor(props = {}) {
    for (const key in props) {
      this[key] = props[key];
    }
  }
}

export function isObjectLiteral(obj) {
  let deepestPrototype = obj;
  while (Object.getPrototypeOf(deepestPrototype) != null) {
    deepestPrototype = Object.getPrototypeOf(deepestPrototype);
  }
  return Object.getPrototypeOf(obj) === deepestPrototype;
}

const keyMods = ["+", "-", "="];
export function deepKeyIntersect(obj, keyReference) {
  const result = {};
  for (let [key, value] of Object.entries(obj)) {
    if (!Object.hasOwn(keyReference, key)) {
      // Temporary solution so we don't erase keys with modifiers
      // Modifiers will be removed soon(tm) so we can remove this when that happens as well
      let found = false;
      for (const mod of keyMods) {
        if (Object.hasOwn(keyReference, mod + key)) {
          key = mod + key;
          found = true;
          break;
        }
      }
      if (!found) continue;
    }

    if (Array.isArray(value)) {
      // Also temp (because modifier shenanigans)
      result[key] = keyReference[key];
    } else if (
      value != null &&
      typeof value === "object" &&
      typeof keyReference[key] === "object" &&
      isObjectLiteral(value)
    ) {
      result[key] = deepKeyIntersect(value, keyReference[key]);
    } else {
      result[key] = value;
    }
  }
  return result;
}

const unknownUsers = new Set();
const unknownMembers = new Set();

export function resolveUserId(bot: Client, value: string) {
  if (value == null) {
    return null;
  }

  // Just a user ID?
  if (isValidSnowflake(value)) {
    return value;
  }

  // A user mention?
  const mentionMatch = value.match(/^<@!?(\d+)>$/);
  if (mentionMatch) {
    return mentionMatch[1];
  }

  // a username
  const usernameMatch = value.match(/^@?(\S{3,})$/);
  if (usernameMatch) {
    const profiler = getProfiler();
    const start = performance.now();
    const user = bot.users.cache.find((u) => u.tag === usernameMatch[1]);
    profiler?.addDataPoint("utils:resolveUserId:usernameMatch", performance.now() - start);
    if (user) {
      return user.id;
    }
  }

  return null;
}

/**
 * Finds a matching User for the passed user id, user mention, or full username (with discriminator).
 * If a user is not found, returns an UnknownUser instead.
 */
export function getUser(client: Client, userResolvable: string): User | UnknownUser {
  const id = resolveUserId(client, userResolvable);
  return id ? client.users.resolve(id as Snowflake) || new UnknownUser({ id }) : new UnknownUser();
}

/**
 * Resolves a User from the passed string. The passed string can be a user id, a user mention, a full username (with discrim), etc.
 * If the user is not found in the cache, it's fetched from the API.
 */
export async function resolveUser(bot: Client, value: string): Promise<User | UnknownUser>;
export async function resolveUser<T>(bot: Client, value: Not<T, string>): Promise<UnknownUser>;
export async function resolveUser(bot, value) {
  if (typeof value !== "string") {
    return new UnknownUser();
  }

  const userId = resolveUserId(bot, value);
  if (!userId) {
    return new UnknownUser();
  }

  // If we have the user cached, return that directly
  if (bot.users.cache.has(userId)) {
    return bot.users.fetch(userId);
  }

  // We don't want to spam the API by trying to fetch unknown users again and again,
  // so we cache the fact that they're "unknown" for a while
  if (unknownUsers.has(userId)) {
    return new UnknownUser({ id: userId });
  }

  const freshUser = await bot.users.fetch(userId, true, true).catch(noop);
  if (freshUser) {
    return freshUser;
  }

  unknownUsers.add(userId);
  setTimeout(() => unknownUsers.delete(userId), 15 * MINUTES);

  return new UnknownUser({ id: userId });
}

/**
 * Resolves a guild Member from the passed user id, user mention, or full username (with discriminator).
 * If the member is not found in the cache, it's fetched from the API.
 */
export async function resolveMember(
  bot: Client,
  guild: Guild,
  value: string,
  fresh = false,
): Promise<GuildMember | null> {
  const userId = resolveUserId(bot, value);
  if (!userId) return null;

  // If we have the member cached, return that directly
  if (guild.members.cache.has(userId as Snowflake) && !fresh) {
    return guild.members.cache.get(userId as Snowflake) || null;
  }

  // We don't want to spam the API by trying to fetch unknown members again and again,
  // so we cache the fact that they're "unknown" for a while
  const unknownKey = `${guild.id}-${userId}`;
  if (unknownMembers.has(unknownKey)) {
    return null;
  }

  const freshMember = await guild.members.fetch({ user: userId as Snowflake, force: true }).catch(noop);
  if (freshMember) {
    // freshMember.id = userId; // I dont even know why this is here -Dark
    return freshMember;
  }

  unknownMembers.add(unknownKey);
  setTimeout(() => unknownMembers.delete(unknownKey), 15 * MINUTES);

  return null;
}

/**
 * Resolves a role from the passed role ID, role mention, or role name.
 * In the event of duplicate role names, this function will return the first one it comes across.
 *
 * FIXME: Define "first one it comes across" better
 */
export async function resolveRoleId(bot: Client, guildId: string, value: string) {
  if (value == null) {
    return null;
  }

  // Role mention
  const mentionMatch = value.match(/^<@&?(\d+)>$/);
  if (mentionMatch) {
    return mentionMatch[1];
  }

  // Role name
  const roleList = (await bot.guilds.fetch(guildId as Snowflake)).roles.cache;
  const role = roleList.filter((x) => x.name.toLocaleLowerCase() === value.toLocaleLowerCase());
  if (role.size >= 1) {
    return role.firstKey();
  }

  // Role ID
  const idMatch = value.match(/^\d+$/);
  if (idMatch) {
    return value;
  }
  return null;
}

export class UnknownRole {
  public id: string;
  public name: string;

  constructor(props = {}) {
    for (const key in props) {
      this[key] = props[key];
    }
  }
}

export function resolveRole(guild: Guild, roleResolvable: RoleResolvable) {
  const roleId = guild.roles.resolveId(roleResolvable);
  return guild.roles.resolve(roleId) ?? new UnknownRole({ id: roleId, name: roleId });
}

const inviteCache = new SimpleCache<Promise<Invite | null>>(10 * MINUTES, 200);

type ResolveInviteReturnType = Promise<Invite | null>;
export async function resolveInvite<T extends boolean>(
  client: Client,
  code: string,
  withCounts?: T,
): ResolveInviteReturnType {
  const key = `${code}:${withCounts ? 1 : 0}`;

  if (inviteCache.has(key)) {
    return inviteCache.get(key) as ResolveInviteReturnType;
  }

  const promise = client.fetchInvite(code).catch(() => null);
  inviteCache.set(key, promise);

  return promise as ResolveInviteReturnType;
}

const internalStickerCache: LimitedCollection<Snowflake, Sticker> = new LimitedCollection({ maxSize: 500 });

export async function resolveStickerId(bot: Client, id: Snowflake): Promise<Sticker | null> {
  const cachedSticker = internalStickerCache.get(id);
  if (cachedSticker) return cachedSticker;

  const fetchedSticker = await bot.fetchSticker(id).catch(() => null);
  if (fetchedSticker) {
    internalStickerCache.set(id, fetchedSticker);
  }

  return fetchedSticker;
}

export async function confirm(
  channel: GuildTextBasedChannel,
  userId: string,
  content: MessageCreateOptions,
): Promise<boolean> {
  return waitForButtonConfirm(channel, content, { restrictToId: userId });
}

export function messageSummary(msg: SavedMessage) {
  // Regular text content
  let result = "```\n" + (msg.data.content ? escapeCodeBlock(msg.data.content) : "<no text content>") + "```";

  // Rich embed
  const richEmbed = (msg.data.embeds || []).find((e) => (e as EmbedData).type === EmbedType.Rich);
  if (richEmbed) result += "Embed:```" + escapeCodeBlock(JSON.stringify(richEmbed)) + "```";

  // Attachments
  if (msg.data.attachments && msg.data.attachments.length) {
    result +=
      "Attachments:\n" +
      msg.data.attachments.map((a: ISavedMessageAttachmentData) => disableLinkPreviews(a.url)).join("\n") +
      "\n";
  }

  return result;
}

export function verboseUserMention(user: User | UnknownUser): string {
  if (user.id == null) {
    return `**${renderUsername(user.username, user.discriminator)}**`;
  }

  return `<@!${user.id}> (**${renderUsername(user.username, user.discriminator)}**, \`${user.id}\`)`;
}

export function verboseUserName(user: User | UnknownUser): string {
  if (user.id == null) {
    return `**${renderUsername(user.username, user.discriminator)}**`;
  }

  return `**${renderUsername(user.username, user.discriminator)}** (\`${user.id}\`)`;
}

export function verboseChannelMention(channel: GuildBasedChannel): string {
  const plainTextName =
    channel.type === ChannelType.GuildVoice || channel.type === ChannelType.GuildStageVoice
      ? channel.name
      : `#${channel.name}`;
  return `<#${channel.id}> (**${plainTextName}**, \`${channel.id}\`)`;
}

export function messageLink(message: Message): string;
export function messageLink(guildId: string, channelId: string, messageId: string): string;
export function messageLink(guildIdOrMessage: string | Message | null, channelId?: string, messageId?: string): string {
  let guildId;
  if (guildIdOrMessage == null) {
    // Full arguments without a guild id -> DM/Group chat
    guildId = "@me";
  } else if (guildIdOrMessage instanceof Message) {
    // Message object as the only argument
    guildId = (guildIdOrMessage.channel as GuildChannel).guild?.id ?? "@me";
    channelId = guildIdOrMessage.channel.id;
    messageId = guildIdOrMessage.id;
  } else {
    // Full arguments with all IDs
    guildId = guildIdOrMessage;
  }

  return `https://discord.com/channels/${guildId}/${channelId}/${messageId}`;
}

export function isValidEmbed(embed: any): boolean {
  return zEmbedInput.safeParse(embed).success;
}

const formatter = new Intl.NumberFormat("en-US");
export function formatNumber(numberToFormat: number): string {
  return formatter.format(numberToFormat);
}

interface IMemoizedItem {
  createdAt: number;
  value: any;
}

const memoizeCache: Map<any, IMemoizedItem> = new Map();
export function memoize<T>(fn: () => T, key?, time?): T {
  const realKey = key ?? fn;

  if (memoizeCache.has(realKey)) {
    const memoizedItem = memoizeCache.get(realKey)!;
    if (!time || memoizedItem.createdAt > Date.now() - time) {
      return memoizedItem.value;
    }

    memoizeCache.delete(realKey);
  }

  const value = fn();
  memoizeCache.set(realKey, {
    createdAt: Date.now(),
    value,
  });

  return value;
}

export function lazyMemoize<T extends () => unknown>(fn: T, key?: string, time?: number): T {
  return (() => {
    return memoize(fn, key, time);
  }) as T;
}

type RecursiveRenderFn = (str: string) => string | Promise<string>;

export async function renderRecursively(value, fn: RecursiveRenderFn) {
  if (Array.isArray(value)) {
    const result: any[] = [];
    for (const item of value) {
      result.push(await renderRecursively(item, fn));
    }
    return result;
  } else if (value === null) {
    return null;
  } else if (typeof value === "object") {
    const result = {};
    for (const [prop, _value] of Object.entries(value)) {
      result[prop] = await renderRecursively(_value, fn);
    }
    return result;
  } else if (typeof value === "string") {
    return fn(value);
  }

  return value;
}

export function isValidEmoji(emoji: string): boolean {
  return isUnicodeEmoji(emoji) || isSnowflake(emoji);
}

export function canUseEmoji(client: Client, emoji: string): boolean {
  if (isUnicodeEmoji(emoji)) {
    return true;
  } else if (isSnowflake(emoji)) {
    for (const guild of client.guilds.cache) {
      if (guild[1].emojis.cache.some((e) => (e as any).id === emoji)) {
        return true;
      }
    }
  } else {
    throw new Error(`Invalid emoji ${emoji}`);
  }

  return false;
}

/**
 * Trims any empty lines from the beginning and end of the given string
 * and indents matching the first line's indent
 */
export function trimMultilineString(str) {
  const emptyLinesTrimmed = trimEmptyStartEndLines(str);
  const lines = emptyLinesTrimmed.split("\n");
  const firstLineIndentation = (lines[0].match(/^ +/g) || [""])[0].length;
  return trimIndents(emptyLinesTrimmed, firstLineIndentation);
}
export const trimPluginDescription = trimMultilineString;

export function isFullMessage(msg: Message | PartialMessage): msg is Message {
  return (msg as Message).createdAt != null;
}

export function isGuildInvite(invite: Invite): invite is GuildInvite {
  return invite.guild != null;
}

export function isGroupDMInvite(invite: Invite): invite is GroupDMInvite {
  return invite.guild == null && invite.channel?.type === ChannelType.GroupDM;
}

export function inviteHasCounts(invite: Invite): invite is Invite {
  return invite.memberCount != null;
}

export function asyncMap<T, R>(arr: T[], fn: (item: T) => Promise<R>): Promise<R[]> {
  return Promise.all(arr.map((item) => fn(item)));
}

export function unique<T>(arr: T[]): T[] {
  return Array.from(new Set(arr));
}

// From https://github.com/microsoft/TypeScript/pull/29955#issuecomment-470062531
export function isTruthy<T>(value: T): value is Exclude<T, false | null | undefined | "" | 0> {
  return Boolean(value);
}

export const DBDateFormat = "YYYY-MM-DD HH:mm:ss";

export function renderUsername(memberOrUser: GuildMember | UnknownUser | User): string;
export function renderUsername(username: string, discriminator: string): string;
export function renderUsername(username: string | User | GuildMember | UnknownUser, discriminator?: string): string {
  if (username instanceof GuildMember) return username.user.tag;
  if (username instanceof User || username instanceof UnknownUser) return username.tag;
  if (discriminator === "0") {
    return username;
  }
  return `${username}#${discriminator}`;
}

export function renderUserUsername(user: User | UnknownUser): string {
  return renderUsername(user.username, user.discriminator);
}

type Entries<T> = Array<
  {
    [Key in keyof T]-?: [Key, T[Key]];
  }[keyof T]
>;

export function entries<T extends object>(object: T) {
  return Object.entries(object) as Entries<T>;
}

export function keys<T extends object>(object: T) {
  return Object.keys(object) as Array<keyof T>;
}

export function values<T extends object>(object: T) {
  return Object.values(object) as Array<T[keyof T]>;
}<|MERGE_RESOLUTION|>--- conflicted
+++ resolved
@@ -175,69 +175,6 @@
 /**
  * This function supports two input syntaxes for regexes: /<pattern>/<flags> and just <pattern>
  */
-<<<<<<< HEAD
-export const tEmbed = t.type({
-  title: tNullable(t.string),
-  description: tNullable(t.string),
-  url: tNullable(t.string),
-  timestamp: tNullable(t.string),
-  color: tNullable(t.number),
-  footer: tNullable(
-    t.type({
-      text: t.string,
-      icon_url: tNullable(t.string),
-      proxy_icon_url: tNullable(t.string),
-    }),
-  ),
-  image: tNullable(
-    t.type({
-      url: tNullable(t.string),
-      proxy_url: tNullable(t.string),
-      width: tNullable(t.number),
-      height: tNullable(t.number),
-    }),
-  ),
-  thumbnail: tNullable(
-    t.type({
-      url: tNullable(t.string),
-      proxy_url: tNullable(t.string),
-      width: tNullable(t.number),
-      height: tNullable(t.number),
-    }),
-  ),
-  video: tNullable(
-    t.type({
-      url: tNullable(t.string),
-      proxy_url: tNullable(t.string),
-      width: tNullable(t.number),
-      height: tNullable(t.number),
-    }),
-  ),
-  provider: tNullable(
-    t.type({
-      name: t.string,
-      url: tNullable(t.string),
-    }),
-  ),
-  fields: tNullable(
-    t.array(
-      t.type({
-        name: tNullable(t.string),
-        value: tNullable(t.string),
-        inline: tNullable(t.boolean),
-      }),
-    ),
-  ),
-  author: tNullable(
-    t.type({
-      name: t.string,
-      url: tNullable(t.string),
-      icon_url: tNullable(t.string),
-      proxy_icon_url: tNullable(t.string),
-    }),
-  ),
-});
-=======
 export function inputPatternToRegExp(pattern: string) {
   const advancedSyntaxMatch = pattern.match(regexWithFlags);
   const [finalPattern, flags] = advancedSyntaxMatch ? [advancedSyntaxMatch[1], advancedSyntaxMatch[2]] : [pattern, ""];
@@ -264,7 +201,6 @@
     }
   });
 }
->>>>>>> d53f3775
 
 export const zEmbedInput = z.object({
   title: z.string().optional(),
