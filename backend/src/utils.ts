import {
  APIEmbed,
  ChannelType,
  Client,
  DiscordAPIError,
  EmbedData,
  EmbedType,
  Emoji,
  escapeCodeBlock,
  Guild,
  GuildBasedChannel,
  GuildChannel,
  GuildMember,
  GuildTextBasedChannel,
  Invite,
  InviteGuild,
  LimitedCollection,
  Message,
  MessageCreateOptions,
  MessageMentionOptions,
  PartialChannelData,
  PartialMessage,
  RoleResolvable,
  Sticker,
  TextBasedChannel,
  User,
} from "discord.js";
import emojiRegex from "emoji-regex";
import fs from "fs";
import https from "https";
import humanizeDuration from "humanize-duration";
import { isEqual } from "lodash";
import { performance } from "perf_hooks";
import tlds from "tlds";
import tmp from "tmp";
import { URL } from "url";
import { z, ZodEffects, ZodError, ZodRecord, ZodString } from "zod";
import { ISavedMessageAttachmentData, SavedMessage } from "./data/entities/SavedMessage";
import { getProfiler } from "./profiler";
import { SimpleCache } from "./SimpleCache";
import { sendDM } from "./utils/sendDM";
import { Brand } from "./utils/typeUtils";
import { waitForButtonConfirm } from "./utils/waitForInteraction";

const fsp = fs.promises;

const delayStringMultipliers = {
  w: 1000 * 60 * 60 * 24 * 7,
  d: 1000 * 60 * 60 * 24,
  h: 1000 * 60 * 60,
  m: 1000 * 60,
  s: 1000,
  x: 1,
};

export const MS = 1;
export const SECONDS = 1000 * MS;
export const MINUTES = 60 * SECONDS;
export const HOURS = 60 * MINUTES;
export const DAYS = 24 * HOURS;
export const WEEKS = 7 * 24 * HOURS;

export const EMPTY_CHAR = "\u200b";

// https://discord.com/developers/docs/reference#snowflakes
export const MIN_SNOWFLAKE = 0b000000000000000000000000000000000000000000_00001_00001_000000000001;
// 0b111111111111111111111111111111111111111111_11111_11111_111111111111 without _ which BigInt doesn't support
export const MAX_SNOWFLAKE = BigInt("0b1111111111111111111111111111111111111111111111111111111111111111");

const snowflakePattern = /^[1-9]\d+$/;
export function isValidSnowflake(str: string) {
  if (!str.match(snowflakePattern)) return false;
  if (parseInt(str, 10) < MIN_SNOWFLAKE) return false;
  if (BigInt(str) > MAX_SNOWFLAKE) return false;
  return true;
}

export const DISCORD_HTTP_ERROR_NAME = "DiscordHTTPError";
export const DISCORD_REST_ERROR_NAME = "DiscordAPIError";

export function isDiscordHTTPError(err: Error | string) {
  return typeof err === "object" && err.constructor?.name === DISCORD_HTTP_ERROR_NAME;
}

export function isDiscordAPIError(err: Error | string): err is DiscordAPIError {
  return err instanceof DiscordAPIError;
}

// null | undefined -> undefined
export function zNullishToUndefined<T extends z.ZodTypeAny>(
  type: T,
): ZodEffects<T, NonNullable<z.output<T>> | undefined> {
  return type.transform((v) => v ?? undefined);
}

export function getScalarDifference<T extends object>(
  base: T,
  object: T,
  ignoreKeys: string[] = [],
): Map<string, { was: any; is: any }> {
  base = stripObjectToScalars(base) as T;
  object = stripObjectToScalars(object) as T;
  const diff = new Map<string, { was: any; is: any }>();

  for (const [key, value] of Object.entries(object)) {
    if (!isEqual(value, base[key]) && !ignoreKeys.includes(key)) {
      diff.set(key, { was: base[key], is: value });
    }
  }

  return diff;
}

// This is a stupid, messy solution that is not extendable at all.
// If anyone plans on adding anything to this, they should rewrite this first.
// I just want to get this done and this works for now :)
export function prettyDifference(diff: Map<string, { was: any; is: any }>): Map<string, { was: any; is: any }> {
  const toReturn = new Map<string, { was: any; is: any }>();

  for (let [key, difference] of diff) {
    if (key === "rateLimitPerUser") {
      difference.is = humanizeDuration(difference.is * 1000);
      difference.was = humanizeDuration(difference.was * 1000);
      key = "slowmode";
    }

    toReturn.set(key, { was: difference.was, is: difference.is });
  }

  return toReturn;
}

export function differenceToString(diff: Map<string, { was: any; is: any }>): string {
  let toReturn = "";
  diff = prettyDifference(diff);
  for (const [key, difference] of diff) {
    toReturn += `**${key[0].toUpperCase() + key.slice(1)}**: \`${difference.was}\` ➜ \`${difference.is}\`\n`;
  }
  return toReturn;
}

// https://stackoverflow.com/a/49262929/316944
export type Not<T, E> = T & Exclude<T, E>;

export function nonNullish<V>(v: V): v is NonNullable<V> {
  return v != null;
}

export type GuildInvite = Invite & { guild: InviteGuild | Guild };
export type GroupDMInvite = Invite & {
  channel: PartialChannelData;
  type: typeof ChannelType.GroupDM;
};

export function zBoundedCharacters(min: number, max: number) {
  return z.string().refine(
    (str) => {
      const len = [...str].length; // Unicode aware character split
      return len >= min && len <= max;
    },
    {
      message: `String must be between ${min} and ${max} characters long`,
    },
  );
}

export const zSnowflake = z.string().refine((str) => isSnowflake(str), {
  message: "Invalid snowflake ID",
});

const regexWithFlags = /^\/(.*?)\/([i]*)$/;

export class InvalidRegexError extends Error {}

/**
 * This function supports two input syntaxes for regexes: /<pattern>/<flags> and just <pattern>
 */
export function inputPatternToRegExp(pattern: string) {
  const advancedSyntaxMatch = pattern.match(regexWithFlags);
  const [finalPattern, flags] = advancedSyntaxMatch ? [advancedSyntaxMatch[1], advancedSyntaxMatch[2]] : [pattern, ""];
  try {
    return new RegExp(finalPattern, flags);
  } catch (e) {
    throw new InvalidRegexError(e.message);
  }
}

export function zRegex<T extends ZodString>(zStr: T) {
  return zStr.transform((str, ctx) => {
    try {
      return inputPatternToRegExp(str);
    } catch (err) {
      if (err instanceof InvalidRegexError) {
        ctx.addIssue({
          code: z.ZodIssueCode.custom,
          message: "Invalid regex",
        });
        return z.NEVER;
      }
      throw err;
    }
  });
}

export const zEmbedInput = z.object({
  title: z.string().optional(),
  description: z.string().optional(),
  url: z.string().optional(),
  timestamp: z.string().optional(),
  color: z.number().optional(),

  footer: z.optional(
    z.object({
      text: z.string(),
      icon_url: z.string().optional(),
    }),
  ),

  image: z.optional(
    z.object({
      url: z.string().optional(),
      width: z.number().optional(),
      height: z.number().optional(),
    }),
  ),

  thumbnail: z.optional(
    z.object({
      url: z.string().optional(),
      width: z.number().optional(),
      height: z.number().optional(),
    }),
  ),

  video: z.optional(
    z.object({
      url: z.string().optional(),
      width: z.number().optional(),
      height: z.number().optional(),
    }),
  ),

  provider: z.optional(
    z.object({
      name: z.string(),
      url: z.string().optional(),
    }),
  ),

  fields: z.optional(
    z.array(
      z.object({
        name: z.string().optional(),
        value: z.string().optional(),
        inline: z.boolean().optional(),
      }),
    ),
  ),

  author: z
    .optional(
      z.object({
        name: z.string(),
        url: z.string().optional(),
        width: z.number().optional(),
        height: z.number().optional(),
      }),
    )
    .nullable(),
});

export type EmbedWith<T extends keyof APIEmbed> = APIEmbed & Pick<Required<APIEmbed>, T>;

export const zStrictMessageContent = z.object({
  content: z.string().optional(),
  tts: z.boolean().optional(),
  embeds: z.array(zEmbedInput).optional(),
});

export type ZStrictMessageContent = z.infer<typeof zStrictMessageContent>;

export type StrictMessageContent = {
  content?: string;
  tts?: boolean;
  embeds?: APIEmbed[];
};

export const zMessageContent = z.union([zBoundedCharacters(0, 4000), zStrictMessageContent]);

export type MessageContent = string | StrictMessageContent;

export function validateAndParseMessageContent(input: unknown): StrictMessageContent {
  if (input == null) {
    return {};
  }

  if (typeof input !== "object") {
    return { content: String(input) };
  }

  // Migrate embed -> embeds
  if ((input as any).embed) {
    (input as any).embeds = [(input as any).embed];
    delete (input as any).embed;
  }

  dropNullValuesRecursively(input);

  try {
    return zStrictMessageContent.parse(input) as unknown as StrictMessageContent;
  } catch (err) {
    if (err instanceof ZodError) {
      // TODO: Allow error to be thrown and handle at use location
      return {};
    }

    throw err;
  }
}

function dropNullValuesRecursively(obj: any) {
  if (obj == null) {
    return;
  }

  if (Array.isArray(obj)) {
    for (const item of obj) {
      dropNullValuesRecursively(item);
    }
  }

  if (typeof obj !== "object") {
    return;
  }

  for (const [key, value] of Object.entries(obj)) {
    if (value == null) {
      delete obj[key];
      continue;
    }

    dropNullValuesRecursively(value);
  }
}

/**
 * Mirrors AllowedMentions from Eris
 */
export const zAllowedMentions = z.strictObject({
  everyone: zNullishToUndefined(z.boolean().nullable().optional()),
  users: zNullishToUndefined(
    z
      .union([z.boolean(), z.array(z.string())])
      .nullable()
      .optional(),
  ),
  roles: zNullishToUndefined(
    z
      .union([z.boolean(), z.array(z.string())])
      .nullable()
      .optional(),
  ),
  replied_user: zNullishToUndefined(z.boolean().nullable().optional()),
});

export function dropPropertiesByName(obj, propName) {
  if (Object.hasOwn(obj, propName)) {
    delete obj[propName];
  }
  for (const value of Object.values(obj)) {
    if (typeof value === "object" && value !== null && !Array.isArray(value)) {
      dropPropertiesByName(value, propName);
    }
  }
}

export function zBoundedRecord<TRecord extends ZodRecord<any, any>>(
  record: TRecord,
  minKeys: number,
  maxKeys: number,
): ZodEffects<TRecord> {
  return record.refine(
    (data) => {
      const len = Object.keys(data).length;
      return len >= minKeys && len <= maxKeys;
    },
    {
      message: `Object must have ${minKeys}-${maxKeys} keys`,
    },
  );
}

export const zDelayString = z
  .string()
  .max(32)
  .refine((str) => convertDelayStringToMS(str) !== null, {
    message: "Invalid delay string",
  });

// To avoid running into issues with the JS max date vaLue, we cap maximum delay strings *far* below that.
// See https://developer.mozilla.org/en-US/docs/Web/JavaScript/Reference/Global_Objects/Date#The_ECMAScript_epoch_and_timestamps
const MAX_DELAY_STRING_AMOUNT = 100 * 365 * DAYS;

/**
 * Turns a "delay string" such as "1h30m" to milliseconds
 */
export function convertDelayStringToMS(str, defaultUnit = "m"): number | null {
  const regex = /^([0-9]+)\s*([wdhms])?[a-z]*\s*/;
  let match;
  let ms = 0;

  str = str.trim();

  // tslint:disable-next-line
  while (str !== "" && (match = str.match(regex)) !== null) {
    ms += match[1] * ((match[2] && delayStringMultipliers[match[2]]) || delayStringMultipliers[defaultUnit]);
    str = str.slice(match[0].length);
  }

  // Invalid delay string
  if (str !== "") {
    return null;
  }

  if (ms > MAX_DELAY_STRING_AMOUNT) {
    return null;
  }

  return ms;
}

export function convertMSToDelayString(ms: number): string {
  let result = "";
  let remaining = ms;
  for (const [abbr, multiplier] of Object.entries(delayStringMultipliers)) {
    if (multiplier <= remaining) {
      const amount = Math.floor(remaining / multiplier);
      result += `${amount}${abbr}`;
      remaining -= amount * multiplier;
    }

    if (remaining === 0) break;
  }
  return result;
}

export function successMessage(str: string, emoji = "<:zep_check:906897402101891093>") {
  return emoji ? `${emoji} ${str}` : str;
}

export function errorMessage(str, emoji = "⚠") {
  return emoji ? `${emoji} ${str}` : str;
}

export function get(obj, path, def?): any {
  let cursor = obj;
  const pathParts = path
    .split(".")
    .map((s) => s.trim())
    .filter((s) => s !== "");
  for (const part of pathParts) {
    // hasOwn check here is necessary to prevent prototype traversal in tags
    if (!Object.hasOwn(cursor, part)) return def;
    cursor = cursor[part];
    if (cursor === undefined) return def;
    if (cursor == null) return null;
  }
  return cursor;
}

export function has(obj, path): boolean {
  return get(obj, path) !== undefined;
}

export function stripObjectToScalars(obj, includedNested: string[] = []) {
  const result = Array.isArray(obj) ? [] : {};

  for (const key in obj) {
    if (
      obj[key] == null ||
      typeof obj[key] === "string" ||
      typeof obj[key] === "number" ||
      typeof obj[key] === "boolean"
    ) {
      result[key] = obj[key];
    } else if (typeof obj[key] === "object") {
      const prefix = `${key}.`;
      const nestedNested = includedNested
        .filter((p) => p === key || p.startsWith(prefix))
        .map((p) => (p === key ? p : p.slice(prefix.length)));

      if (nestedNested.length) {
        result[key] = stripObjectToScalars(obj[key], nestedNested);
      }
    }
  }

  return result;
}

export const snowflakeRegex = /[1-9][0-9]{5,19}/;

export type Snowflake = Brand<string, "Snowflake">;

const isSnowflakeRegex = new RegExp(`^${snowflakeRegex.source}$`);
export function isSnowflake(v: unknown): v is Snowflake {
  return typeof v === "string" && isSnowflakeRegex.test(v);
}

export function sleep(ms: number): Promise<void> {
  return new Promise((resolve) => {
    setTimeout(resolve, ms);
  });
}

const realLinkRegex = /https?:\/\/\S+/; // http://anything or https://anything
const plainLinkRegex = /((?!https?:\/\/)\S)+\.\S+/; // anything.anything, without http:// or https:// preceding it
// Both of the above, with precedence on the first one
const urlRegex = new RegExp(`(${realLinkRegex.source}|${plainLinkRegex.source})`, "g");
const protocolRegex = /^[a-z]+:\/\//;

interface MatchedURL extends URL {
  input: string;
}

export function getUrlsInString(str: string, onlyUnique = false): MatchedURL[] {
  let matches = [...(str.match(urlRegex) ?? [])];
  if (onlyUnique) {
    matches = unique(matches);
  }

  return matches.reduce<MatchedURL[]>((urls, match) => {
    const withProtocol = protocolRegex.test(match) ? match : `https://${match}`;

    let matchUrl: MatchedURL;
    try {
      matchUrl = new URL(withProtocol) as MatchedURL;
      matchUrl.input = match;
    } catch {
      return urls;
    }

    let hostname = matchUrl.hostname.toLowerCase();

    if (hostname.length > 3) {
      hostname = hostname.replace(/[^a-z]+$/, "");
    }

    const hostnameParts = hostname.split(".");
    const tld = hostnameParts[hostnameParts.length - 1];
    if (tlds.includes(tld)) {
      urls.push(matchUrl);
    }

    return urls;
  }, []);
}

export function parseInviteCodeInput(str: string): string {
  if (str.match(/^[a-z0-9]{6,}$/i)) {
    return str;
  }

  return getInviteCodesInString(str)[0];
}

export function isNotNull<T>(value: T): value is Exclude<T, null | undefined> {
  return value != null;
}

// discord.com/invite/<code>
// discordapp.com/invite/<code>
// discord.gg/invite/<code>
// discord.gg/<code>
// discord.com/friend-invite/<code>
const quickInviteDetection =
  /discord(?:app)?\.com\/(?:friend-)?invite\/([a-z0-9-]+)|discord\.gg\/(?:\S+\/)?([a-z0-9-]+)/gi;

const isInviteHostRegex = /(?:^|\.)(?:discord.gg|discord.com|discordapp.com)$/i;
const longInvitePathRegex = /^\/(?:friend-)?invite\/([a-z0-9-]+)$/i;

export function getInviteCodesInString(str: string): string[] {
  const inviteCodes: string[] = [];

  // Clean up markdown
  str = str.replace(/[|*_~]/g, "");

  // Quick detection
  const quickDetectionMatch = str.matchAll(quickInviteDetection);
  if (quickDetectionMatch) {
    inviteCodes.push(...[...quickDetectionMatch].map((m) => m[1] || m[2]));
  }

  // Deep detection via URL parsing
  const linksInString = getUrlsInString(str, true);
  const potentialInviteLinks = linksInString.filter((url) => isInviteHostRegex.test(url.hostname));
  const withNormalizedPaths = potentialInviteLinks.map((url) => {
    url.pathname = url.pathname.replace(/\/{2,}/g, "/").replace(/\/+$/g, "");
    return url;
  });

  const codesFromInviteLinks = withNormalizedPaths
    .map((url) => {
      // discord.gg/[anything/]<code>
      if (url.hostname === "discord.gg") {
        const parts = url.pathname.split("/").filter(Boolean);
        return parts[parts.length - 1];
      }

      // discord.com/invite/<code>[/anything]
      // discordapp.com/invite/<code>[/anything]
      // discord.com/friend-invite/<code>[/anything]
      // discordapp.com/friend-invite/<code>[/anything]
      const longInviteMatch = url.pathname.match(longInvitePathRegex);
      if (longInviteMatch) {
        return longInviteMatch[1];
      }

      return null;
    })
    .filter(Boolean) as string[];

  inviteCodes.push(...codesFromInviteLinks);

  return unique(inviteCodes);
}

export const unicodeEmojiRegex = emojiRegex();
export const customEmojiRegex = /<a?:(.*?):(\d+)>/;

const matchAllEmojiRegex = new RegExp(`(${unicodeEmojiRegex.source})|(${customEmojiRegex.source})`, "g");

export function getEmojiInString(str: string): string[] {
  return str.match(matchAllEmojiRegex) || [];
}

export function isEmoji(str: string): boolean {
  return str.match(`^(${unicodeEmojiRegex.source})|(${customEmojiRegex.source})$`) !== null;
}

export function isUnicodeEmoji(str: string): boolean {
  return str.match(`^${unicodeEmojiRegex.source}$`) !== null;
}

export function trimLines(str: string) {
  return str
    .trim()
    .split("\n")
    .map((l) => l.trim())
    .join("\n")
    .trim();
}

export function trimEmptyLines(str: string) {
  return str
    .split("\n")
    .filter((l) => l.trim() !== "")
    .join("\n");
}

export function asSingleLine(str: string) {
  return trimLines(str).replace(/\n/g, " ");
}

export function trimEmptyStartEndLines(str: string) {
  const lines = str.split("\n");
  let emptyLinesAtStart = 0;
  let emptyLinesAtEnd = 0;

  for (const line of lines) {
    if (line.match(/^\s*$/)) {
      emptyLinesAtStart++;
    } else {
      break;
    }
  }

  for (let i = lines.length - 1; i > 0; i--) {
    if (lines[i].match(/^\s*$/)) {
      emptyLinesAtEnd++;
    } else {
      break;
    }
  }

  return lines.slice(emptyLinesAtStart, emptyLinesAtEnd ? -1 * emptyLinesAtEnd : undefined).join("\n");
}

export function trimIndents(str: string, indentLength: number) {
  const regex = new RegExp(`^\\s{0,${indentLength}}`, "g");
  return str
    .split("\n")
    .map((line) => line.replace(regex, ""))
    .join("\n");
}

export function indentLine(str: string, indentLength: number) {
  return " ".repeat(indentLength) + str;
}

export function indentLines(str: string, indentLength: number) {
  return str
    .split("\n")
    .map((line) => indentLine(line, indentLength))
    .join("\n");
}

export const emptyEmbedValue = "\u200b";
export const preEmbedPadding = emptyEmbedValue + "\n";
export const embedPadding = "\n" + emptyEmbedValue;

export const userMentionRegex = /<@!?([0-9]+)>/g;
export const roleMentionRegex = /<@&([0-9]+)>/g;
export const channelMentionRegex = /<#([0-9]+)>/g;

export function getUserMentions(str: string) {
  const regex = new RegExp(userMentionRegex.source, "g");
  const userIds: string[] = [];
  let match;

  // tslint:disable-next-line
  while ((match = regex.exec(str)) !== null) {
    userIds.push(match[1]);
  }

  return userIds;
}

export function getRoleMentions(str: string) {
  const regex = new RegExp(roleMentionRegex.source, "g");
  const roleIds: string[] = [];
  let match;

  // tslint:disable-next-line
  while ((match = regex.exec(str)) !== null) {
    roleIds.push(match[1]);
  }

  return roleIds;
}

/**
 * Disable link previews in the given string by wrapping links in < >
 */
export function disableLinkPreviews(str: string): string {
  return str.replace(/(?<!<)(https?:\/\/\S+)/gi, "<$1>");
}

export function deactivateMentions(content: string): string {
  return content.replace(/@/g, "@\u200b");
}

export function useMediaUrls(content: string): string {
  return content.replace(/cdn\.discord(app)?\.com/g, "media.discordapp.net");
}

export function chunkArray<T>(arr: T[], chunkSize): T[][] {
  const chunks: T[][] = [];
  let currentChunk: T[] = [];

  for (let i = 0; i < arr.length; i++) {
    currentChunk.push(arr[i]);
    if ((i !== 0 && (i + 1) % chunkSize === 0) || i === arr.length - 1) {
      chunks.push(currentChunk);
      currentChunk = [];
    }
  }

  return chunks;
}

export function chunkLines(str: string, maxChunkLength = 2000): string[] {
  if (str.length < maxChunkLength) {
    return [str];
  }

  const chunks: string[] = [];

  while (str.length) {
    if (str.length <= maxChunkLength) {
      chunks.push(str);
      break;
    }

    const slice = str.slice(0, maxChunkLength);

    const lastLineBreakIndex = slice.lastIndexOf("\n");
    if (lastLineBreakIndex === -1) {
      chunks.push(str.slice(0, maxChunkLength));
      str = str.slice(maxChunkLength);
    } else {
      chunks.push(str.slice(0, lastLineBreakIndex));
      str = str.slice(lastLineBreakIndex + 1);
    }
  }

  return chunks;
}

/**
 * Chunks a long message to multiple smaller messages, retaining leading and trailing line breaks, open code blocks, etc.
 *
 * Default maxChunkLength is 1990, a bit under the message length limit of 2000, so we have space to add code block
 * shenanigans to the start/end when needed. Take this into account when choosing a custom maxChunkLength as well.
 */
export function chunkMessageLines(str: string, maxChunkLength = 1990): string[] {
  const chunks = chunkLines(str, maxChunkLength);
  let openCodeBlock = false;

  return chunks.map((chunk) => {
    // If the chunk starts with a newline, add an invisible unicode char so Discord doesn't strip it away
    if (chunk[0] === "\n") chunk = "\u200b" + chunk;
    // If the chunk ends with a newline, add an invisible unicode char so Discord doesn't strip it away
    if (chunk[chunk.length - 1] === "\n") chunk = chunk + "\u200b";
    // If the previous chunk had an open code block, open it here again
    if (openCodeBlock) {
      openCodeBlock = false;
      if (chunk.startsWith("```")) {
        // Edge case: chunk starts with a code block delimiter, e.g. the previous chunk and this one were split right before the end of a code block
        // Fix: just strip the code block delimiter away from here, we don't need it anymore
        chunk = chunk.slice(3);
      } else {
        chunk = "```" + chunk;
      }
    }
    // If the chunk has an open code block, close it and open it again in the next chunk
    const codeBlockDelimiters = chunk.match(/```/g);
    if (codeBlockDelimiters && codeBlockDelimiters.length % 2 !== 0) {
      chunk += "```";
      openCodeBlock = true;
    }

    return chunk;
  });
}

export async function createChunkedMessage(
  channel: TextBasedChannel | User,
  messageText: string,
  allowedMentions?: MessageMentionOptions,
) {
  const chunks = chunkMessageLines(messageText);
  for (const chunk of chunks) {
    await channel.send({ content: chunk, allowedMentions });
  }
}

/**
 * Downloads the file from the given URL to a temporary file, with retry support
 */
export function downloadFile(attachmentUrl: string, retries = 3): Promise<{ path: string; deleteFn: () => void }> {
  return new Promise((resolve) => {
    tmp.file((err, path, fd, deleteFn) => {
      if (err) throw err;

      const writeStream = fs.createWriteStream(path);

      https
        .get(attachmentUrl, (res) => {
          res.pipe(writeStream);
          writeStream.on("finish", () => {
            writeStream.end();
            resolve({
              path,
              deleteFn,
            });
          });
        })
        .on("error", (httpsErr) => {
          fsp.unlink(path);

          if (retries === 0) {
            throw httpsErr;
          } else {
            console.warn("File download failed, retrying. Error given:", httpsErr.message); // tslint:disable-line
            resolve(downloadFile(attachmentUrl, retries - 1));
          }
        });
    });
  });
}

type ItemWithRanking<T> = [T, number];
export function simpleClosestStringMatch(searchStr: string, haystack: string[]): string | null;
export function simpleClosestStringMatch<T extends Not<any, string>>(
  searchStr,
  haystack: T[],
  getter: (item: T) => string,
): T | null;
export function simpleClosestStringMatch(searchStr, haystack, getter?) {
  const normalizedSearchStr = searchStr.toLowerCase();

  // See if any haystack item contains a part of the search string
  const itemsWithRankings: Array<ItemWithRanking<any>> = haystack.map((item) => {
    const itemStr: string = getter ? getter(item) : item;
    const normalizedItemStr = itemStr.toLowerCase();

    let i = 0;
    do {
      if (!normalizedItemStr.includes(normalizedSearchStr.slice(0, i + 1))) break;
      i++;
    } while (i < normalizedSearchStr.length);

    if (i > 0 && normalizedItemStr.startsWith(normalizedSearchStr.slice(0, i))) {
      // Slightly prioritize items that *start* with the search string
      i += 0.5;
    }

    return [item, i] as ItemWithRanking<any>;
  });

  // Sort by best match
  itemsWithRankings.sort((a, b) => {
    return a[1] > b[1] ? -1 : 1;
  });

  if (itemsWithRankings[0][1] === 0) {
    return null;
  }

  return itemsWithRankings[0][0];
}

type sorterDirection = "ASC" | "DESC";
type sorterGetterFn = (any) => any;
type sorterGetterFnWithDirection = [sorterGetterFn, sorterDirection];
type sorterGetterResolvable = string | sorterGetterFn;
type sorterGetterResolvableWithDirection = [sorterGetterResolvable, sorterDirection];
type sorterFn = (a: any, b: any) => number;

function resolveGetter(getter: sorterGetterResolvable): sorterGetterFn {
  if (typeof getter === "string") {
    return (obj) => obj[getter];
  }

  return getter;
}

export function multiSorter(getters: Array<sorterGetterResolvable | sorterGetterResolvableWithDirection>): sorterFn {
  const resolvedGetters: sorterGetterFnWithDirection[] = getters.map((getter) => {
    if (Array.isArray(getter)) {
      return [resolveGetter(getter[0]), getter[1]] as sorterGetterFnWithDirection;
    } else {
      return [resolveGetter(getter), "ASC"] as sorterGetterFnWithDirection;
    }
  });

  return (a, b) => {
    for (const getter of resolvedGetters) {
      const aVal = getter[0](a);
      const bVal = getter[0](b);
      if (aVal > bVal) return getter[1] === "ASC" ? 1 : -1;
      if (aVal < bVal) return getter[1] === "ASC" ? -1 : 1;
    }

    return 0;
  };
}

export function sorter(getter: sorterGetterResolvable, direction: sorterDirection = "ASC"): sorterFn {
  return multiSorter([[getter, direction]]);
}

export function noop() {
  // IT'S LITERALLY NOTHING
}

export type CustomEmoji = {
  id: string;
} & Emoji;

export type UserNotificationMethod = { type: "dm" } | { type: "channel"; channel: GuildTextBasedChannel };

export const disableUserNotificationStrings = ["no", "none", "off"];

export interface UserNotificationResult {
  method: UserNotificationMethod | null;
  success: boolean;
  text?: string;
}

export function createUserNotificationError(text: string): UserNotificationResult {
  return {
    method: null,
    success: false,
    text,
  };
}

/**
 * Attempts to notify the user using one of the specified methods. Only the first one that succeeds will be used.
 * @param methods List of methods to try, in priority order
 */
export async function notifyUser(
  user: User,
  body: string,
  methods: UserNotificationMethod[],
): Promise<UserNotificationResult> {
  if (methods.length === 0) {
    return { method: null, success: true };
  }

  let lastError: Error | null = null;

  for (const method of methods) {
    if (method.type === "dm") {
      try {
        await sendDM(user, body, "mod action notification");
        return {
          method,
          success: true,
          text: "user notified with a direct message",
        };
      } catch (e) {
        lastError = e;
      }
    } else if (method.type === "channel") {
      try {
        await method.channel.send({
          content: `<@!${user.id}> ${body}`,
          allowedMentions: { users: [user.id] },
        });
        return {
          method,
          success: true,
          text: `user notified in <#${method.channel.id}>`,
        };
      } catch (e) {
        lastError = e;
      }
    }
  }

  const errorText = lastError ? `failed to message user: ${lastError.message}` : `failed to message user`;

  return {
    method: null,
    success: false,
    text: errorText,
  };
}

export function ucfirst(str) {
  if (typeof str !== "string" || str === "") return str;
  return str[0].toUpperCase() + str.slice(1);
}

export class UnknownUser {
  public id: string;
  public username = "Unknown";
  public discriminator = "0000";
  public tag = "Unknown#0000";

  constructor(props = {}) {
    for (const key in props) {
      this[key] = props[key];
    }
  }
}

export function isObjectLiteral(obj) {
  let deepestPrototype = obj;
  while (Object.getPrototypeOf(deepestPrototype) != null) {
    deepestPrototype = Object.getPrototypeOf(deepestPrototype);
  }
  return Object.getPrototypeOf(obj) === deepestPrototype;
}

const keyMods = ["+", "-", "="];
export function deepKeyIntersect(obj, keyReference) {
  const result = {};
  for (let [key, value] of Object.entries(obj)) {
    if (!Object.hasOwn(keyReference, key)) {
      // Temporary solution so we don't erase keys with modifiers
      // Modifiers will be removed soon(tm) so we can remove this when that happens as well
      let found = false;
      for (const mod of keyMods) {
        if (Object.hasOwn(keyReference, mod + key)) {
          key = mod + key;
          found = true;
          break;
        }
      }
      if (!found) continue;
    }

    if (Array.isArray(value)) {
      // Also temp (because modifier shenanigans)
      result[key] = keyReference[key];
    } else if (
      value != null &&
      typeof value === "object" &&
      typeof keyReference[key] === "object" &&
      isObjectLiteral(value)
    ) {
      result[key] = deepKeyIntersect(value, keyReference[key]);
    } else {
      result[key] = value;
    }
  }
  return result;
}

const unknownUsers = new Set();
const unknownMembers = new Set();

export function resolveUserId(bot: Client, value: string) {
  if (value == null) {
    return null;
  }

  // Just a user ID?
  if (isValidSnowflake(value)) {
    return value;
  }

  // A user mention?
  const mentionMatch = value.match(/^<@!?(\d+)>$/);
  if (mentionMatch) {
    return mentionMatch[1];
  }

  // a username
  const usernameMatch = value.match(/^@?(\S{3,})$/);
  if (usernameMatch) {
    const profiler = getProfiler();
    const start = performance.now();
    const user = bot.users.cache.find((u) => u.tag === usernameMatch[1]);
    profiler?.addDataPoint("utils:resolveUserId:usernameMatch", performance.now() - start);
    if (user) {
      return user.id;
    }
  }

  return null;
}

/**
 * Finds a matching User for the passed user id, user mention, or full username (with discriminator).
 * If a user is not found, returns an UnknownUser instead.
 */
export function getUser(client: Client, userResolvable: string): User | UnknownUser {
  const id = resolveUserId(client, userResolvable);
  return id ? client.users.resolve(id as Snowflake) || new UnknownUser({ id }) : new UnknownUser();
}

/**
 * Resolves a User from the passed string. The passed string can be a user id, a user mention, a full username (with discrim), etc.
 * If the user is not found in the cache, it's fetched from the API.
 */
export async function resolveUser(bot: Client, value: string): Promise<User | UnknownUser>;
export async function resolveUser<T>(bot: Client, value: Not<T, string>): Promise<UnknownUser>;
export async function resolveUser(bot, value) {
  if (typeof value !== "string") {
    return new UnknownUser();
  }

  const userId = resolveUserId(bot, value);
  if (!userId) {
    return new UnknownUser();
  }

  // If we have the user cached, return that directly
  if (bot.users.cache.has(userId)) {
    return bot.users.fetch(userId);
  }

  // We don't want to spam the API by trying to fetch unknown users again and again,
  // so we cache the fact that they're "unknown" for a while
  if (unknownUsers.has(userId)) {
    return new UnknownUser({ id: userId });
  }

  const freshUser = await bot.users.fetch(userId, true, true).catch(noop);
  if (freshUser) {
    return freshUser;
  }

  unknownUsers.add(userId);
  setTimeout(() => unknownUsers.delete(userId), 15 * MINUTES);

  return new UnknownUser({ id: userId });
}

/**
 * Resolves a guild Member from the passed user id, user mention, or full username (with discriminator).
 * If the member is not found in the cache, it's fetched from the API.
 */
export async function resolveMember(
  bot: Client,
  guild: Guild,
  value: string,
  fresh = false,
): Promise<GuildMember | null> {
  const userId = resolveUserId(bot, value);
  if (!userId) return null;

  // If we have the member cached, return that directly
  if (guild.members.cache.has(userId as Snowflake) && !fresh) {
    return guild.members.cache.get(userId as Snowflake) || null;
  }

  // We don't want to spam the API by trying to fetch unknown members again and again,
  // so we cache the fact that they're "unknown" for a while
  const unknownKey = `${guild.id}-${userId}`;
  if (unknownMembers.has(unknownKey)) {
    return null;
  }

  const freshMember = await guild.members.fetch({ user: userId as Snowflake, force: true }).catch(noop);
  if (freshMember) {
    // freshMember.id = userId; // I dont even know why this is here -Dark
    return freshMember;
  }

  unknownMembers.add(unknownKey);
  setTimeout(() => unknownMembers.delete(unknownKey), 15 * MINUTES);

  return null;
}

/**
 * Resolves a role from the passed role ID, role mention, or role name.
 * In the event of duplicate role names, this function will return the first one it comes across.
 *
 * FIXME: Define "first one it comes across" better
 */
export async function resolveRoleId(bot: Client, guildId: string, value: string) {
  if (value == null) {
    return null;
  }

  // Role mention
  const mentionMatch = value.match(/^<@&?(\d+)>$/);
  if (mentionMatch) {
    return mentionMatch[1];
  }

  // Role name
  const roleList = (await bot.guilds.fetch(guildId as Snowflake)).roles.cache;
  const role = roleList.filter((x) => x.name.toLocaleLowerCase() === value.toLocaleLowerCase());
  if (role.size >= 1) {
    return role.firstKey();
  }

  // Role ID
  const idMatch = value.match(/^\d+$/);
  if (idMatch) {
    return value;
  }
  return null;
}

export class UnknownRole {
  public id: string;
  public name: string;

  constructor(props = {}) {
    for (const key in props) {
      this[key] = props[key];
    }
  }
}

export function resolveRole(guild: Guild, roleResolvable: RoleResolvable) {
  const roleId = guild.roles.resolveId(roleResolvable);
  return guild.roles.resolve(roleId) ?? new UnknownRole({ id: roleId, name: roleId });
}

const inviteCache = new SimpleCache<Promise<Invite | null>>(10 * MINUTES, 200);

type ResolveInviteReturnType = Promise<Invite | null>;
export async function resolveInvite<T extends boolean>(
  client: Client,
  code: string,
  withCounts?: T,
): ResolveInviteReturnType {
  const key = `${code}:${withCounts ? 1 : 0}`;

  if (inviteCache.has(key)) {
    return inviteCache.get(key) as ResolveInviteReturnType;
  }

  const promise = client.fetchInvite(code).catch(() => null);
  inviteCache.set(key, promise);

  return promise as ResolveInviteReturnType;
}

const internalStickerCache: LimitedCollection<Snowflake, Sticker> = new LimitedCollection({ maxSize: 500 });

export async function resolveStickerId(bot: Client, id: Snowflake): Promise<Sticker | null> {
  const cachedSticker = internalStickerCache.get(id);
  if (cachedSticker) return cachedSticker;

  const fetchedSticker = await bot.fetchSticker(id).catch(() => null);
  if (fetchedSticker) {
    internalStickerCache.set(id, fetchedSticker);
  }

  return fetchedSticker;
}

export async function confirm(
  channel: GuildTextBasedChannel,
  userId: string,
  content: MessageCreateOptions,
): Promise<boolean> {
  return waitForButtonConfirm(channel, content, { restrictToId: userId });
}

export function messageSummary(msg: SavedMessage) {
  // Regular text content
  let result = "```\n" + (msg.data.content ? escapeCodeBlock(msg.data.content) : "<no text content>") + "```";

  // Rich embed
  const richEmbed = (msg.data.embeds || []).find((e) => (e as EmbedData).type === EmbedType.Rich);
  if (richEmbed) result += "Embed:```" + escapeCodeBlock(JSON.stringify(richEmbed)) + "```";

  // Attachments
  if (msg.data.attachments && msg.data.attachments.length) {
    result +=
      "Attachments:\n" +
      msg.data.attachments.map((a: ISavedMessageAttachmentData) => disableLinkPreviews(a.url)).join("\n") +
      "\n";
  }

  return result;
}

export function verboseUserMention(user: User | UnknownUser): string {
  if (user.id == null) {
    return `**${renderUsername(user.username, user.discriminator)}**`;
  }

  return `<@!${user.id}> (**${renderUsername(user.username, user.discriminator)}**, \`${user.id}\`)`;
}

export function verboseUserName(user: User | UnknownUser): string {
  if (user.id == null) {
    return `**${renderUsername(user.username, user.discriminator)}**`;
  }

  return `**${renderUsername(user.username, user.discriminator)}** (\`${user.id}\`)`;
}

export function verboseChannelMention(channel: GuildBasedChannel): string {
  const plainTextName =
    channel.type === ChannelType.GuildVoice || channel.type === ChannelType.GuildStageVoice
      ? channel.name
      : `#${channel.name}`;
  return `<#${channel.id}> (**${plainTextName}**, \`${channel.id}\`)`;
}

export function messageLink(message: Message): string;
export function messageLink(guildId: string, channelId: string, messageId: string): string;
export function messageLink(guildIdOrMessage: string | Message | null, channelId?: string, messageId?: string): string {
  let guildId;
  if (guildIdOrMessage == null) {
    // Full arguments without a guild id -> DM/Group chat
    guildId = "@me";
  } else if (guildIdOrMessage instanceof Message) {
    // Message object as the only argument
    guildId = (guildIdOrMessage.channel as GuildChannel).guild?.id ?? "@me";
    channelId = guildIdOrMessage.channel.id;
    messageId = guildIdOrMessage.id;
  } else {
    // Full arguments with all IDs
    guildId = guildIdOrMessage;
  }

  return `https://discord.com/channels/${guildId}/${channelId}/${messageId}`;
}

export function isValidEmbed(embed: any): boolean {
  return zEmbedInput.safeParse(embed).success;
}

const formatter = new Intl.NumberFormat("en-US");
export function formatNumber(numberToFormat: number): string {
  return formatter.format(numberToFormat);
}

interface IMemoizedItem {
  createdAt: number;
  value: any;
}

const memoizeCache: Map<any, IMemoizedItem> = new Map();
export function memoize<T>(fn: () => T, key?, time?): T {
  const realKey = key ?? fn;

  if (memoizeCache.has(realKey)) {
    const memoizedItem = memoizeCache.get(realKey)!;
    if (!time || memoizedItem.createdAt > Date.now() - time) {
      return memoizedItem.value;
    }

    memoizeCache.delete(realKey);
  }

  const value = fn();
  memoizeCache.set(realKey, {
    createdAt: Date.now(),
    value,
  });

  return value;
}

export function lazyMemoize<T extends () => unknown>(fn: T, key?: string, time?: number): T {
  return (() => {
    return memoize(fn, key, time);
  }) as T;
}

type RecursiveRenderFn = (str: string) => string | Promise<string>;

export async function renderRecursively(value, fn: RecursiveRenderFn) {
  if (Array.isArray(value)) {
    const result: any[] = [];
    for (const item of value) {
      result.push(await renderRecursively(item, fn));
    }
    return result;
  } else if (value === null) {
    return null;
  } else if (typeof value === "object") {
    const result = {};
    for (const [prop, _value] of Object.entries(value)) {
      result[prop] = await renderRecursively(_value, fn);
    }
    return result;
  } else if (typeof value === "string") {
    return fn(value);
  }

  return value;
}

export function isValidEmoji(emoji: string): boolean {
  return isUnicodeEmoji(emoji) || isSnowflake(emoji);
}

export function canUseEmoji(client: Client, emoji: string): boolean {
  if (isUnicodeEmoji(emoji)) {
    return true;
  } else if (isSnowflake(emoji)) {
    for (const guild of client.guilds.cache) {
      if (guild[1].emojis.cache.some((e) => (e as any).id === emoji)) {
        return true;
      }
    }
  } else {
    throw new Error(`Invalid emoji ${emoji}`);
  }

  return false;
}

/**
 * Trims any empty lines from the beginning and end of the given string
 * and indents matching the first line's indent
 */
export function trimMultilineString(str) {
  const emptyLinesTrimmed = trimEmptyStartEndLines(str);
  const lines = emptyLinesTrimmed.split("\n");
  const firstLineIndentation = (lines[0].match(/^ +/g) || [""])[0].length;
  return trimIndents(emptyLinesTrimmed, firstLineIndentation);
}
export const trimPluginDescription = trimMultilineString;

export function isFullMessage(msg: Message | PartialMessage): msg is Message {
  return (msg as Message).createdAt != null;
}

export function isGuildInvite(invite: Invite): invite is GuildInvite {
  return invite.guild != null;
}

export function isGroupDMInvite(invite: Invite): invite is GroupDMInvite {
  return invite.guild == null && invite.channel?.type === ChannelType.GroupDM;
}

export function inviteHasCounts(invite: Invite): invite is Invite {
  return invite.memberCount != null;
}

export function asyncMap<T, R>(arr: T[], fn: (item: T) => Promise<R>): Promise<R[]> {
  return Promise.all(arr.map((item) => fn(item)));
}

export function unique<T>(arr: T[]): T[] {
  return Array.from(new Set(arr));
}

// From https://github.com/microsoft/TypeScript/pull/29955#issuecomment-470062531
export function isTruthy<T>(value: T): value is Exclude<T, false | null | undefined | "" | 0> {
  return Boolean(value);
}

export const DBDateFormat = "YYYY-MM-DD HH:mm:ss";

export function renderUsername(memberOrUser: GuildMember | UnknownUser | User): string;
export function renderUsername(username: string, discriminator: string): string;
export function renderUsername(username: string | User | GuildMember | UnknownUser, discriminator?: string): string {
  if (username instanceof GuildMember) return username.user.tag;
  if (username instanceof User || username instanceof UnknownUser) return username.tag;
  if (discriminator === "0") {
    return username;
  }
  return `${username}#${discriminator}`;
<<<<<<< HEAD
}

export function renderUserUsername(user: User | UnknownUser): string {
  return renderUsername(user.username, user.discriminator);
}

type Entries<T> = Array<
  {
    [Key in keyof T]-?: [Key, T[Key]];
  }[keyof T]
>;

export function entries<T extends object>(object: T) {
  return Object.entries(object) as Entries<T>;
}

export function keys<T extends object>(object: T) {
  return Object.keys(object) as Array<keyof T>;
}

export function values<T extends object>(object: T) {
  return Object.values(object) as Array<T[keyof T]>;
=======
>>>>>>> 2ac7ae85
}<|MERGE_RESOLUTION|>--- conflicted
+++ resolved
@@ -1510,7 +1510,6 @@
     return username;
   }
   return `${username}#${discriminator}`;
-<<<<<<< HEAD
 }
 
 export function renderUserUsername(user: User | UnknownUser): string {
@@ -1533,6 +1532,4 @@
 
 export function values<T extends object>(object: T) {
   return Object.values(object) as Array<T[keyof T]>;
-=======
->>>>>>> 2ac7ae85
 }