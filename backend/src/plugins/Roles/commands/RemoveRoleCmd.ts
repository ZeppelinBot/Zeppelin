--- conflicted
+++ resolved
@@ -1,10 +1,6 @@
 import { GuildChannel } from "discord.js";
 import { commandTypeHelpers as ct } from "../../../commandTypes.js";
-<<<<<<< HEAD
-import { canActOn, sendErrorMessage, sendSuccessMessage } from "../../../pluginUtils.js";
-=======
 import { canActOn } from "../../../pluginUtils.js";
->>>>>>> 45e3fe2e
 import { resolveRoleId, verboseUserMention } from "../../../utils.js";
 import { LogsPlugin } from "../../Logs/LogsPlugin.js";
 import { RoleManagerPlugin } from "../../RoleManager/RoleManagerPlugin.js";
