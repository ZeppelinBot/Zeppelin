--- conflicted
+++ resolved
@@ -1,9 +1,6 @@
 import { PluginOptions, guildPlugin } from "knub";
 import { GuildLogs } from "../../data/GuildLogs.js";
-<<<<<<< HEAD
-=======
 import { CommonPlugin } from "../Common/CommonPlugin.js";
->>>>>>> 45e3fe2e
 import { LogsPlugin } from "../Logs/LogsPlugin.js";
 import { RoleManagerPlugin } from "../RoleManager/RoleManagerPlugin.js";
 import { AddRoleCmd } from "./commands/AddRoleCmd.js";
