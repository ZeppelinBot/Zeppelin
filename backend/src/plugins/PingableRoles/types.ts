import { BasePluginType, guildPluginEventListener, guildPluginMessageCommand, pluginUtils } from "knub";
import z from "zod";
import { GuildPingableRoles } from "../../data/GuildPingableRoles.js";
import { PingableRole } from "../../data/entities/PingableRole.js";
<<<<<<< HEAD
=======
import { CommonPlugin } from "../Common/CommonPlugin.js";
>>>>>>> 45e3fe2e

export const zPingableRolesConfig = z.strictObject({
  can_manage: z.boolean(),
});

export interface PingableRolesPluginType extends BasePluginType {
  config: z.infer<typeof zPingableRolesConfig>;

  state: {
    pingableRoles: GuildPingableRoles;
    cache: Map<string, PingableRole[]>;
    timeouts: Map<string, any>;
    common: pluginUtils.PluginPublicInterface<typeof CommonPlugin>;
  };
}

export const pingableRolesCmd = guildPluginMessageCommand<PingableRolesPluginType>();
export const pingableRolesEvt = guildPluginEventListener<PingableRolesPluginType>();<|MERGE_RESOLUTION|>--- conflicted
+++ resolved
@@ -2,10 +2,7 @@
 import z from "zod";
 import { GuildPingableRoles } from "../../data/GuildPingableRoles.js";
 import { PingableRole } from "../../data/entities/PingableRole.js";
-<<<<<<< HEAD
-=======
 import { CommonPlugin } from "../Common/CommonPlugin.js";
->>>>>>> 45e3fe2e
 
 export const zPingableRolesConfig = z.strictObject({
   can_manage: z.boolean(),
