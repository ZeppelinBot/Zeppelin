--- conflicted
+++ resolved
@@ -1,8 +1,4 @@
 import { commandTypeHelpers as ct } from "../../../commandTypes.js";
-<<<<<<< HEAD
-import { sendSuccessMessage } from "../../../pluginUtils.js";
-=======
->>>>>>> 45e3fe2e
 import { saveMessagesToDB } from "../saveMessagesToDB.js";
 import { messageSaverCmd } from "../types.js";
 
