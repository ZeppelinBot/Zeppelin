--- conflicted
+++ resolved
@@ -3,10 +3,7 @@
 import { GuildLogs } from "../../data/GuildLogs.js";
 import { GuildSavedMessages } from "../../data/GuildSavedMessages.js";
 import { GuildScheduledPosts } from "../../data/GuildScheduledPosts.js";
-<<<<<<< HEAD
-=======
 import { CommonPlugin } from "../Common/CommonPlugin.js";
->>>>>>> 45e3fe2e
 
 export const zPostConfig = z.strictObject({
   can_post: z.boolean(),
