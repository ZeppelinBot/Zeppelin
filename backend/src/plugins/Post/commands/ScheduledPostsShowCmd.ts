import { commandTypeHelpers as ct } from "../../../commandTypes.js";
<<<<<<< HEAD
import { sendErrorMessage } from "../../../pluginUtils.js";
=======
>>>>>>> 45e3fe2e
import { sorter } from "../../../utils.js";
import { postCmd } from "../types.js";
import { postMessage } from "../util/postMessage.js";

export const ScheduledPostsShowCmd = postCmd({
  trigger: ["scheduled_posts", "scheduled_posts show"],
  permission: "can_post",

  signature: {
    num: ct.number(),
  },

  async run({ message: msg, args, pluginData }) {
    const scheduledPosts = await pluginData.state.scheduledPosts.all();
    scheduledPosts.sort(sorter("post_at"));
    const post = scheduledPosts[args.num - 1];
    if (!post) {
      void pluginData.state.common.sendErrorMessage(msg, "Scheduled post not found");
      return;
    }

    postMessage(pluginData, msg.channel, post.content, post.attachments, post.enable_mentions);
  },
});<|MERGE_RESOLUTION|>--- conflicted
+++ resolved
@@ -1,8 +1,4 @@
 import { commandTypeHelpers as ct } from "../../../commandTypes.js";
-<<<<<<< HEAD
-import { sendErrorMessage } from "../../../pluginUtils.js";
-=======
->>>>>>> 45e3fe2e
 import { sorter } from "../../../utils.js";
 import { postCmd } from "../types.js";
 import { postMessage } from "../util/postMessage.js";
