import { BasePluginType, guildPluginMessageCommand, pluginUtils } from "knub";
import z from "zod";
import { GuildReminders } from "../../data/GuildReminders.js";
<<<<<<< HEAD
=======
import { CommonPlugin } from "../Common/CommonPlugin.js";
>>>>>>> 45e3fe2e

export const zRemindersConfig = z.strictObject({
  can_use: z.boolean(),
});

export interface RemindersPluginType extends BasePluginType {
  config: z.infer<typeof zRemindersConfig>;

  state: {
    reminders: GuildReminders;
    tries: Map<number, number>;
    common: pluginUtils.PluginPublicInterface<typeof CommonPlugin>;

    unregisterGuildEventListener: () => void;

    unloaded: boolean;
  };
}

export const remindersCmd = guildPluginMessageCommand<RemindersPluginType>();<|MERGE_RESOLUTION|>--- conflicted
+++ resolved
@@ -1,10 +1,7 @@
 import { BasePluginType, guildPluginMessageCommand, pluginUtils } from "knub";
 import z from "zod";
 import { GuildReminders } from "../../data/GuildReminders.js";
-<<<<<<< HEAD
-=======
 import { CommonPlugin } from "../Common/CommonPlugin.js";
->>>>>>> 45e3fe2e
 
 export const zRemindersConfig = z.strictObject({
   can_use: z.boolean(),
