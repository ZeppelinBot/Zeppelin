import { commandTypeHelpers as ct } from "../../../commandTypes.js";
import { clearUpcomingReminder } from "../../../data/loops/upcomingRemindersLoop.js";
<<<<<<< HEAD
import { sendErrorMessage, sendSuccessMessage } from "../../../pluginUtils.js";
=======
>>>>>>> 45e3fe2e
import { sorter } from "../../../utils.js";
import { remindersCmd } from "../types.js";

export const RemindersDeleteCmd = remindersCmd({
  trigger: ["reminders delete", "reminders d"],
  permission: "can_use",

  signature: {
    num: ct.number(),
  },

  async run({ message: msg, args, pluginData }) {
    const reminders = await pluginData.state.reminders.getRemindersByUserId(msg.author.id);
    reminders.sort(sorter("remind_at"));

    if (args.num > reminders.length || args.num <= 0) {
      void pluginData.state.common.sendErrorMessage(msg, "Unknown reminder");
      return;
    }

    const toDelete = reminders[args.num - 1];
    clearUpcomingReminder(toDelete);
    await pluginData.state.reminders.delete(toDelete.id);

    void pluginData.state.common.sendSuccessMessage(msg, "Reminder deleted");
  },
});<|MERGE_RESOLUTION|>--- conflicted
+++ resolved
@@ -1,9 +1,5 @@
 import { commandTypeHelpers as ct } from "../../../commandTypes.js";
 import { clearUpcomingReminder } from "../../../data/loops/upcomingRemindersLoop.js";
-<<<<<<< HEAD
-import { sendErrorMessage, sendSuccessMessage } from "../../../pluginUtils.js";
-=======
->>>>>>> 45e3fe2e
 import { sorter } from "../../../utils.js";
 import { remindersCmd } from "../types.js";
 
