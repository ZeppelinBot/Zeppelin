--- conflicted
+++ resolved
@@ -1,9 +1,6 @@
 import { guildPlugin } from "knub";
 import { GuildRoleButtons } from "../../data/GuildRoleButtons.js";
-<<<<<<< HEAD
-=======
 import { CommonPlugin } from "../Common/CommonPlugin.js";
->>>>>>> 45e3fe2e
 import { LogsPlugin } from "../Logs/LogsPlugin.js";
 import { RoleManagerPlugin } from "../RoleManager/RoleManagerPlugin.js";
 import { resetButtonsCmd } from "./commands/resetButtons.js";
