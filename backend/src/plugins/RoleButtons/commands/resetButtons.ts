import { guildPluginMessageCommand } from "knub";
import { commandTypeHelpers as ct } from "../../../commandTypes.js";
<<<<<<< HEAD
import { sendErrorMessage, sendSuccessMessage } from "../../../pluginUtils.js";
=======
>>>>>>> 45e3fe2e
import { applyAllRoleButtons } from "../functions/applyAllRoleButtons.js";
import { RoleButtonsPluginType } from "../types.js";

export const resetButtonsCmd = guildPluginMessageCommand<RoleButtonsPluginType>()({
  trigger: "role_buttons reset",
  description:
    "In case of issues, you can run this command to have Zeppelin 'forget' about specific role buttons and re-apply them. This will also repost the message, if not targeting an existing message.",
  usage: "!role_buttons reset my_roles",
  permission: "can_reset",
  signature: {
    name: ct.string(),
  },
  async run({ pluginData, args, message }) {
    const config = pluginData.config.get();
    if (!config.buttons[args.name]) {
      void pluginData.state.common.sendErrorMessage(message, `Can't find role buttons with the name "${args.name}"`);
      return;
    }

    await pluginData.state.roleButtons.deleteRoleButtonItem(args.name);
    await applyAllRoleButtons(pluginData);
    void pluginData.state.common.sendSuccessMessage(message, "Done!");
  },
});<|MERGE_RESOLUTION|>--- conflicted
+++ resolved
@@ -1,9 +1,5 @@
 import { guildPluginMessageCommand } from "knub";
 import { commandTypeHelpers as ct } from "../../../commandTypes.js";
-<<<<<<< HEAD
-import { sendErrorMessage, sendSuccessMessage } from "../../../pluginUtils.js";
-=======
->>>>>>> 45e3fe2e
 import { applyAllRoleButtons } from "../functions/applyAllRoleButtons.js";
 import { RoleButtonsPluginType } from "../types.js";
 
