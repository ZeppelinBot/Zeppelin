--- conflicted
+++ resolved
@@ -1,13 +1,8 @@
 import { decorators as d, IPluginOptions } from "knub";
 import { GuildNicknameHistory, MAX_NICKNAME_ENTRIES_PER_USER } from "../data/GuildNicknameHistory";
 import { Member, Message } from "eris";
-<<<<<<< HEAD
-import { createChunkedMessage, disableCodeBlocks } from "../utils";
 import { ZeppelinPluginClass } from "./ZeppelinPluginClass";
-=======
 import { createChunkedMessage, DAYS, disableCodeBlocks } from "../utils";
-import { ZeppelinPlugin } from "./ZeppelinPlugin";
->>>>>>> a0af3f07
 import { MAX_USERNAME_ENTRIES_PER_USER, UsernameHistory } from "../data/UsernameHistory";
 import * as t from "io-ts";
 import { NICKNAME_RETENTION_PERIOD } from "../data/cleanup/nicknames";
