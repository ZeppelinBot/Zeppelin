--- conflicted
+++ resolved
@@ -1,31 +1,15 @@
 import { Invite } from "discord.js";
 import escapeStringRegexp from "escape-string-regexp";
 import { GuildPluginData } from "knub";
-<<<<<<< HEAD
-import cloneDeep from "lodash/cloneDeep.js";
+import cloneDeep from "lodash.clonedeep";
 import { allowTimeout } from "../../../RegExpRunner.js";
 import { ZalgoRegex } from "../../../data/Zalgo.js";
 import { ISavedMessageEmbedData, SavedMessage } from "../../../data/entities/SavedMessage.js";
-import {
-  getInviteCodesInString,
-  getUrlsInString,
-  isGuildInvite,
-  resolveInvite,
-  resolveMember,
-} from "../../../utils.js";
+import { getInviteCodesInString, getUrlsInString, isGuildInvite, resolveInvite, resolveMember } from "../../../utils.js";
 import { CensorPluginType } from "../types.js";
 import { censorMessage } from "./censorMessage.js";
 
 type ManipulatedEmbedData = Partial<ISavedMessageEmbedData>;
-=======
-import cloneDeep from "lodash.clonedeep";
-import { allowTimeout } from "../../../RegExpRunner.js";
-import { ZalgoRegex } from "../../../data/Zalgo.js";
-import { SavedMessage } from "../../../data/entities/SavedMessage.js";
-import { getInviteCodesInString, getUrlsInString, isGuildInvite, resolveInvite, resolveMember } from "../../../utils.js";
-import { CensorPluginType } from "../types.js";
-import { censorMessage } from "./censorMessage.js";
->>>>>>> 45e3fe2e
 
 export async function applyFiltersToMsg(
   pluginData: GuildPluginData<CensorPluginType>,
