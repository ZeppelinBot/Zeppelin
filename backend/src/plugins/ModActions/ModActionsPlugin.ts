--- conflicted
+++ resolved
@@ -1,55 +1,6 @@
 import { Message } from "discord.js";
 import { EventEmitter } from "events";
 import { guildPlugin } from "knub";
-<<<<<<< HEAD
-import { Queue } from "../../Queue";
-import { GuildCases } from "../../data/GuildCases";
-import { onGuildEvent } from "../../data/GuildEvents";
-import { GuildLogs } from "../../data/GuildLogs";
-import { GuildMutes } from "../../data/GuildMutes";
-import { GuildTempbans } from "../../data/GuildTempbans";
-import { makePublicFn, mapToPublicFn } from "../../pluginUtils";
-import { MINUTES } from "../../utils";
-import { CasesPlugin } from "../Cases/CasesPlugin";
-import { LogsPlugin } from "../Logs/LogsPlugin";
-import { MutesPlugin } from "../Mutes/MutesPlugin";
-import { TimeAndDatePlugin } from "../TimeAndDate/TimeAndDatePlugin";
-import { AddCaseCmd } from "./commands/AddCaseCmd";
-import { BanCmd } from "./commands/BanCmd";
-import { CaseCmd } from "./commands/CaseCmd";
-import { CasesModCmd } from "./commands/CasesModCmd";
-import { CasesUserCmd } from "./commands/CasesUserCmd";
-import { DeleteCaseCmd } from "./commands/DeleteCaseCmd";
-import { ForcebanCmd } from "./commands/ForcebanCmd";
-import { ForcemuteCmd } from "./commands/ForcemuteCmd";
-import { ForceUnmuteCmd } from "./commands/ForceunmuteCmd";
-import { HideCaseCmd } from "./commands/HideCaseCmd";
-import { KickCmd } from "./commands/KickCmd";
-import { MassbanCmd } from "./commands/MassBanCmd";
-import { MassunbanCmd } from "./commands/MassUnbanCmd";
-import { MassmuteCmd } from "./commands/MassmuteCmd";
-import { MuteCmd } from "./commands/MuteCmd";
-import { NoteCmd } from "./commands/NoteCmd";
-import { SoftbanCmd } from "./commands/SoftbanCommand";
-import { UnbanCmd } from "./commands/UnbanCmd";
-import { UnhideCaseCmd } from "./commands/UnhideCaseCmd";
-import { UnmuteCmd } from "./commands/UnmuteCmd";
-import { UpdateCmd } from "./commands/UpdateCmd";
-import { WarnCmd } from "./commands/WarnCmd";
-import { AuditLogEvents } from "./events/AuditLogEvents";
-import { CreateBanCaseOnManualBanEvt } from "./events/CreateBanCaseOnManualBanEvt";
-import { CreateUnbanCaseOnManualUnbanEvt } from "./events/CreateUnbanCaseOnManualUnbanEvt";
-import { PostAlertOnMemberJoinEvt } from "./events/PostAlertOnMemberJoinEvt";
-import { banUserId } from "./functions/banUserId";
-import { clearTempban } from "./functions/clearTempban";
-import { hasMutePermission } from "./functions/hasModActionPerm";
-import { kickMember } from "./functions/kickMember";
-import { offModActionsEvent } from "./functions/offModActionsEvent";
-import { onModActionsEvent } from "./functions/onModActionsEvent";
-import { updateCase } from "./functions/updateCase";
-import { warnMember } from "./functions/warnMember";
-import { ModActionsPluginType, zModActionsConfig } from "./types";
-=======
 import { Queue } from "../../Queue.js";
 import { GuildCases } from "../../data/GuildCases.js";
 import { onGuildEvent } from "../../data/GuildEvents.js";
@@ -97,7 +48,6 @@
 import { updateCase } from "./functions/updateCase.js";
 import { warnMember } from "./functions/warnMember.js";
 import { ModActionsPluginType, zModActionsConfig } from "./types.js";
->>>>>>> 8a4f7fe0
 
 const defaultOptions = {
   config: {
