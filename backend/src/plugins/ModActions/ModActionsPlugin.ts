--- conflicted
+++ resolved
@@ -71,19 +71,15 @@
 import { onModActionsEvent } from "./functions/onModActionsEvent";
 import { updateCase } from "./functions/updateCase";
 import { warnMember } from "./functions/warnMember";
-<<<<<<< HEAD
 import {
   AttachmentLinkReactionType,
   BanOptions,
-  ConfigSchema,
   KickOptions,
   ModActionsPluginType,
   WarnOptions,
   modActionsSlashGroup,
+  zModActionsConfig,
 } from "./types";
-=======
-import { BanOptions, KickOptions, ModActionsPluginType, WarnOptions, zModActionsConfig } from "./types";
->>>>>>> ffa9eeb3
 
 const defaultOptions = {
   config: {
