import { Message } from "discord.js";
import { EventEmitter } from "events";
import { guildPlugin } from "knub";
import { Queue } from "../../Queue";
import { GuildCases } from "../../data/GuildCases";
import { onGuildEvent } from "../../data/GuildEvents";
import { GuildLogs } from "../../data/GuildLogs";
import { GuildMutes } from "../../data/GuildMutes";
import { GuildTempbans } from "../../data/GuildTempbans";
import { makePublicFn, mapToPublicFn } from "../../pluginUtils";
import { MINUTES } from "../../utils";
import { CasesPlugin } from "../Cases/CasesPlugin";
import { LogsPlugin } from "../Logs/LogsPlugin";
import { MutesPlugin } from "../Mutes/MutesPlugin";
import { TimeAndDatePlugin } from "../TimeAndDate/TimeAndDatePlugin";
<<<<<<< HEAD
import { zeppelinGuildPlugin } from "../ZeppelinPluginBlueprint";
import { AddCaseMsgCmd } from "./commands/addcase/AddCaseMsgCmd";
import { AddCaseSlashCmd } from "./commands/addcase/AddCaseSlashCmd";
import { BanMsgCmd } from "./commands/ban/BanMsgCmd";
import { BanSlashCmd } from "./commands/ban/BanSlashCmd";
import { CaseMsgCmd } from "./commands/case/CaseMsgCmd";
import { CaseSlashCmd } from "./commands/case/CaseSlashCmd";
import { CasesModMsgCmd } from "./commands/cases/CasesModMsgCmd";
import { CasesSlashCmd } from "./commands/cases/CasesSlashCmd";
import { CasesUserMsgCmd } from "./commands/cases/CasesUserMsgCmd";
import { DeleteCaseMsgCmd } from "./commands/deletecase/DeleteCaseMsgCmd";
import { DeleteCaseSlashCmd } from "./commands/deletecase/DeleteCaseSlashCmd";
import { ForceBanMsgCmd } from "./commands/forceban/ForceBanMsgCmd";
import { ForceBanSlashCmd } from "./commands/forceban/ForceBanSlashCmd";
import { ForceMuteMsgCmd } from "./commands/forcemute/ForceMuteMsgCmd";
import { ForceMuteSlashCmd } from "./commands/forcemute/ForceMuteSlashCmd";
import { ForceUnmuteMsgCmd } from "./commands/forceunmute/ForceUnmuteMsgCmd";
import { ForceUnmuteSlashCmd } from "./commands/forceunmute/ForceUnmuteSlashCmd";
import { HideCaseMsgCmd } from "./commands/hidecase/HideCaseMsgCmd";
import { HideCaseSlashCmd } from "./commands/hidecase/HideCaseSlashCmd";
import { KickMsgCmd } from "./commands/kick/KickMsgCmd";
import { KickSlashCmd } from "./commands/kick/KickSlashCmd";
import { MassBanMsgCmd } from "./commands/massban/MassBanMsgCmd";
import { MassBanSlashCmd } from "./commands/massban/MassBanSlashCmd";
import { MassMuteMsgCmd } from "./commands/massmute/MassMuteMsgCmd";
import { MassMuteSlashSlashCmd } from "./commands/massmute/MassMuteSlashCmd";
import { MassUnbanMsgCmd } from "./commands/massunban/MassUnbanMsgCmd";
import { MassUnbanSlashCmd } from "./commands/massunban/MassUnbanSlashCmd";
import { MuteMsgCmd } from "./commands/mute/MuteMsgCmd";
import { MuteSlashCmd } from "./commands/mute/MuteSlashCmd";
import { NoteMsgCmd } from "./commands/note/NoteMsgCmd";
import { NoteSlashCmd } from "./commands/note/NoteSlashCmd";
import { UnbanMsgCmd } from "./commands/unban/UnbanMsgCmd";
import { UnbanSlashCmd } from "./commands/unban/UnbanSlashCmd";
import { UnhideCaseMsgCmd } from "./commands/unhidecase/UnhideCaseMsgCmd";
import { UnhideCaseSlashCmd } from "./commands/unhidecase/UnhideCaseSlashCmd";
import { UnmuteMsgCmd } from "./commands/unmute/UnmuteMsgCmd";
import { UnmuteSlashCmd } from "./commands/unmute/UnmuteSlashCmd";
import { UpdateMsgCmd } from "./commands/update/UpdateMsgCmd";
import { UpdateSlashCmd } from "./commands/update/UpdateSlashCmd";
import { WarnMsgCmd } from "./commands/warn/WarnMsgCmd";
import { WarnSlashCmd } from "./commands/warn/WarnSlashCmd";
=======
import { AddCaseCmd } from "./commands/AddCaseCmd";
import { BanCmd } from "./commands/BanCmd";
import { CaseCmd } from "./commands/CaseCmd";
import { CasesModCmd } from "./commands/CasesModCmd";
import { CasesUserCmd } from "./commands/CasesUserCmd";
import { DeleteCaseCmd } from "./commands/DeleteCaseCmd";
import { ForcebanCmd } from "./commands/ForcebanCmd";
import { ForcemuteCmd } from "./commands/ForcemuteCmd";
import { ForceUnmuteCmd } from "./commands/ForceunmuteCmd";
import { HideCaseCmd } from "./commands/HideCaseCmd";
import { KickCmd } from "./commands/KickCmd";
import { MassbanCmd } from "./commands/MassBanCmd";
import { MassunbanCmd } from "./commands/MassUnbanCmd";
import { MassmuteCmd } from "./commands/MassmuteCmd";
import { MuteCmd } from "./commands/MuteCmd";
import { NoteCmd } from "./commands/NoteCmd";
import { SoftbanCmd } from "./commands/SoftbanCommand";
import { UnbanCmd } from "./commands/UnbanCmd";
import { UnhideCaseCmd } from "./commands/UnhideCaseCmd";
import { UnmuteCmd } from "./commands/UnmuteCmd";
import { UpdateCmd } from "./commands/UpdateCmd";
import { WarnCmd } from "./commands/WarnCmd";
>>>>>>> b28ca170
import { AuditLogEvents } from "./events/AuditLogEvents";
import { CreateBanCaseOnManualBanEvt } from "./events/CreateBanCaseOnManualBanEvt";
import { CreateUnbanCaseOnManualUnbanEvt } from "./events/CreateUnbanCaseOnManualUnbanEvt";
import { PostAlertOnMemberJoinEvt } from "./events/PostAlertOnMemberJoinEvt";
import { banUserId } from "./functions/banUserId";
import { clearTempban } from "./functions/clearTempban";
import {
  hasBanPermission,
  hasMutePermission,
  hasNotePermission,
  hasWarnPermission,
} from "./functions/hasModActionPerm";
import { kickMember } from "./functions/kickMember";
import { offModActionsEvent } from "./functions/offModActionsEvent";
import { onModActionsEvent } from "./functions/onModActionsEvent";
import { updateCase } from "./functions/updateCase";
import { warnMember } from "./functions/warnMember";
<<<<<<< HEAD
import {
  AttachmentLinkReactionType,
  BanOptions,
  KickOptions,
  ModActionsPluginType,
  WarnOptions,
  modActionsSlashGroup,
  zModActionsConfig,
} from "./types";
=======
import { ModActionsPluginType, zModActionsConfig } from "./types";
>>>>>>> b28ca170

const defaultOptions = {
  config: {
    dm_on_warn: true,
    dm_on_kick: false,
    dm_on_ban: false,
    message_on_warn: false,
    message_on_kick: false,
    message_on_ban: false,
    message_channel: null,
    warn_message: "You have received a warning on the {guildName} server: {reason}",
    kick_message: "You have been kicked from the {guildName} server. Reason given: {reason}",
    ban_message: "You have been banned from the {guildName} server. Reason given: {reason}",
    tempban_message: "You have been banned from the {guildName} server for {banTime}. Reason given: {reason}",
    alert_on_rejoin: false,
    alert_channel: null,
    warn_notify_enabled: false,
    warn_notify_threshold: 5,
    warn_notify_message:
      "The user already has **{priorWarnings}** warnings!\n Please check their prior cases and assess whether or not to warn anyways.\n Proceed with the warning?",
    ban_delete_message_days: 1,
    attachment_link_reaction: "warn" as AttachmentLinkReactionType,
    attachment_storing_channel: null,

    can_note: false,
    can_warn: false,
    can_mute: false,
    can_kick: false,
    can_ban: false,
    can_unban: false,
    can_view: false,
    can_addcase: false,
    can_massunban: false,
    can_massban: false,
    can_massmute: false,
    can_hidecase: false,
    can_deletecase: false,
    can_act_as_other: false,
    create_cases_for_manual_actions: true,
  },
  overrides: [
    {
      level: ">=50",
      config: {
        can_note: true,
        can_warn: true,
        can_mute: true,
        can_kick: true,
        can_ban: true,
        can_unban: true,
        can_view: true,
        can_addcase: true,
      },
    },
    {
      level: ">=100",
      config: {
        can_massunban: true,
        can_massban: true,
        can_massmute: true,
        can_hidecase: true,
        can_act_as_other: true,
      },
    },
  ],
};

export const ModActionsPlugin = guildPlugin<ModActionsPluginType>()({
  name: "mod_actions",

  dependencies: () => [TimeAndDatePlugin, CasesPlugin, MutesPlugin, LogsPlugin],
  configParser: (input) => zModActionsConfig.parse(input),
  defaultOptions,

  events: [CreateBanCaseOnManualBanEvt, CreateUnbanCaseOnManualUnbanEvt, PostAlertOnMemberJoinEvt, AuditLogEvents],

  slashCommands: [
    modActionsSlashGroup({
      name: "mod",
      description: "Moderation actions",
      defaultMemberPermissions: "0",
      subcommands: [
        AddCaseSlashCmd,
        BanSlashCmd,
        CaseSlashCmd,
        CasesSlashCmd,
        DeleteCaseSlashCmd,
        ForceBanSlashCmd,
        ForceMuteSlashCmd,
        ForceUnmuteSlashCmd,
        HideCaseSlashCmd,
        KickSlashCmd,
        MassBanSlashCmd,
        MassMuteSlashSlashCmd,
        MassUnbanSlashCmd,
        MuteSlashCmd,
        NoteSlashCmd,
        UnbanSlashCmd,
        UnhideCaseSlashCmd,
        UnmuteSlashCmd,
        UpdateSlashCmd,
        WarnSlashCmd,
      ],
    }),
  ],

  messageCommands: [
    UpdateMsgCmd,
    NoteMsgCmd,
    WarnMsgCmd,
    MuteMsgCmd,
    ForceMuteMsgCmd,
    UnmuteMsgCmd,
    ForceUnmuteMsgCmd,
    KickMsgCmd,
    BanMsgCmd,
    UnbanMsgCmd,
    ForceBanMsgCmd,
    MassBanMsgCmd,
    MassMuteMsgCmd,
    MassUnbanMsgCmd,
    AddCaseMsgCmd,
    CaseMsgCmd,
    CasesUserMsgCmd,
    CasesModMsgCmd,
    HideCaseMsgCmd,
    UnhideCaseMsgCmd,
    DeleteCaseMsgCmd,
  ],

<<<<<<< HEAD
  public: {
    warnMember(pluginData) {
      return (member: GuildMember, reason: string, reasonWithAttachments: string, warnOptions?: WarnOptions) => {
        return warnMember(pluginData, member, reason, reasonWithAttachments, warnOptions);
      };
    },

    kickMember(pluginData) {
      return (member: GuildMember, reason: string, reasonWithAttachments: string, kickOptions?: KickOptions) => {
        kickMember(pluginData, member, reason, reasonWithAttachments, kickOptions);
      };
    },

    banUserId(pluginData) {
      return (
        userId: string,
        reason?: string,
        reasonWithAttachments?: string,
        banOptions?: BanOptions,
        banTime?: number,
      ) => {
        return banUserId(pluginData, userId, reason, reasonWithAttachments, banOptions, banTime);
      };
    },

    updateCase(pluginData) {
      return (msg: Message, caseNumber: number | null, note: string) => {
        updateCase(pluginData, msg, msg.author, caseNumber ?? undefined, note, [...msg.attachments.values()]);
      };
    },

    hasNotePermission(pluginData) {
      return (member: GuildMember, channelId: Snowflake) => {
        return hasNotePermission(pluginData, member, channelId);
      };
    },

    hasWarnPermission(pluginData) {
      return (member: GuildMember, channelId: Snowflake) => {
        return hasWarnPermission(pluginData, member, channelId);
      };
    },

    hasMutePermission(pluginData) {
      return (member: GuildMember, channelId: Snowflake) => {
        return hasMutePermission(pluginData, member, channelId);
      };
    },

    hasBanPermission(pluginData) {
      return (member: GuildMember, channelId: Snowflake) => {
        return hasBanPermission(pluginData, member, channelId);
      };
    },

    on: mapToPublicFn(onModActionsEvent),
    off: mapToPublicFn(offModActionsEvent),
    getEventEmitter(pluginData) {
      return () => pluginData.state.events;
    },
=======
  public(pluginData) {
    return {
      warnMember: makePublicFn(pluginData, warnMember),
      kickMember: makePublicFn(pluginData, kickMember),
      banUserId: makePublicFn(pluginData, banUserId),
      updateCase: (msg: Message, caseNumber: number | null, note: string) =>
        updateCase(pluginData, msg, { caseNumber, note }),
      hasMutePermission: makePublicFn(pluginData, hasMutePermission),
      on: mapToPublicFn(onModActionsEvent),
      off: mapToPublicFn(offModActionsEvent),
      getEventEmitter: () => pluginData.state.events,
    };
>>>>>>> b28ca170
  },

  beforeLoad(pluginData) {
    const { state, guild } = pluginData;

    state.mutes = GuildMutes.getGuildInstance(guild.id);
    state.cases = GuildCases.getGuildInstance(guild.id);
    state.tempbans = GuildTempbans.getGuildInstance(guild.id);
    state.serverLogs = new GuildLogs(guild.id);

    state.unloaded = false;
    state.ignoredEvents = [];
    // Massbans can take a while depending on rate limits,
    // so we're giving each massban 15 minutes to complete before launching the next massban
    state.massbanQueue = new Queue(15 * MINUTES);

    state.events = new EventEmitter();
  },

  afterLoad(pluginData) {
    const { state, guild } = pluginData;

    state.unregisterGuildEventListener = onGuildEvent(guild.id, "expiredTempban", (tempban) =>
      clearTempban(pluginData, tempban),
    );
  },

  beforeUnload(pluginData) {
    const { state } = pluginData;

    state.unloaded = true;
    state.unregisterGuildEventListener?.();
    state.events.removeAllListeners();
  },
});<|MERGE_RESOLUTION|>--- conflicted
+++ resolved
@@ -13,8 +13,6 @@
 import { LogsPlugin } from "../Logs/LogsPlugin";
 import { MutesPlugin } from "../Mutes/MutesPlugin";
 import { TimeAndDatePlugin } from "../TimeAndDate/TimeAndDatePlugin";
-<<<<<<< HEAD
-import { zeppelinGuildPlugin } from "../ZeppelinPluginBlueprint";
 import { AddCaseMsgCmd } from "./commands/addcase/AddCaseMsgCmd";
 import { AddCaseSlashCmd } from "./commands/addcase/AddCaseSlashCmd";
 import { BanMsgCmd } from "./commands/ban/BanMsgCmd";
@@ -56,30 +54,6 @@
 import { UpdateSlashCmd } from "./commands/update/UpdateSlashCmd";
 import { WarnMsgCmd } from "./commands/warn/WarnMsgCmd";
 import { WarnSlashCmd } from "./commands/warn/WarnSlashCmd";
-=======
-import { AddCaseCmd } from "./commands/AddCaseCmd";
-import { BanCmd } from "./commands/BanCmd";
-import { CaseCmd } from "./commands/CaseCmd";
-import { CasesModCmd } from "./commands/CasesModCmd";
-import { CasesUserCmd } from "./commands/CasesUserCmd";
-import { DeleteCaseCmd } from "./commands/DeleteCaseCmd";
-import { ForcebanCmd } from "./commands/ForcebanCmd";
-import { ForcemuteCmd } from "./commands/ForcemuteCmd";
-import { ForceUnmuteCmd } from "./commands/ForceunmuteCmd";
-import { HideCaseCmd } from "./commands/HideCaseCmd";
-import { KickCmd } from "./commands/KickCmd";
-import { MassbanCmd } from "./commands/MassBanCmd";
-import { MassunbanCmd } from "./commands/MassUnbanCmd";
-import { MassmuteCmd } from "./commands/MassmuteCmd";
-import { MuteCmd } from "./commands/MuteCmd";
-import { NoteCmd } from "./commands/NoteCmd";
-import { SoftbanCmd } from "./commands/SoftbanCommand";
-import { UnbanCmd } from "./commands/UnbanCmd";
-import { UnhideCaseCmd } from "./commands/UnhideCaseCmd";
-import { UnmuteCmd } from "./commands/UnmuteCmd";
-import { UpdateCmd } from "./commands/UpdateCmd";
-import { WarnCmd } from "./commands/WarnCmd";
->>>>>>> b28ca170
 import { AuditLogEvents } from "./events/AuditLogEvents";
 import { CreateBanCaseOnManualBanEvt } from "./events/CreateBanCaseOnManualBanEvt";
 import { CreateUnbanCaseOnManualUnbanEvt } from "./events/CreateUnbanCaseOnManualUnbanEvt";
@@ -97,19 +71,7 @@
 import { onModActionsEvent } from "./functions/onModActionsEvent";
 import { updateCase } from "./functions/updateCase";
 import { warnMember } from "./functions/warnMember";
-<<<<<<< HEAD
-import {
-  AttachmentLinkReactionType,
-  BanOptions,
-  KickOptions,
-  ModActionsPluginType,
-  WarnOptions,
-  modActionsSlashGroup,
-  zModActionsConfig,
-} from "./types";
-=======
-import { ModActionsPluginType, zModActionsConfig } from "./types";
->>>>>>> b28ca170
+import { AttachmentLinkReactionType, ModActionsPluginType, modActionsSlashGroup, zModActionsConfig } from "./types";
 
 const defaultOptions = {
   config: {
@@ -240,81 +202,21 @@
     DeleteCaseMsgCmd,
   ],
 
-<<<<<<< HEAD
-  public: {
-    warnMember(pluginData) {
-      return (member: GuildMember, reason: string, reasonWithAttachments: string, warnOptions?: WarnOptions) => {
-        return warnMember(pluginData, member, reason, reasonWithAttachments, warnOptions);
-      };
-    },
-
-    kickMember(pluginData) {
-      return (member: GuildMember, reason: string, reasonWithAttachments: string, kickOptions?: KickOptions) => {
-        kickMember(pluginData, member, reason, reasonWithAttachments, kickOptions);
-      };
-    },
-
-    banUserId(pluginData) {
-      return (
-        userId: string,
-        reason?: string,
-        reasonWithAttachments?: string,
-        banOptions?: BanOptions,
-        banTime?: number,
-      ) => {
-        return banUserId(pluginData, userId, reason, reasonWithAttachments, banOptions, banTime);
-      };
-    },
-
-    updateCase(pluginData) {
-      return (msg: Message, caseNumber: number | null, note: string) => {
-        updateCase(pluginData, msg, msg.author, caseNumber ?? undefined, note, [...msg.attachments.values()]);
-      };
-    },
-
-    hasNotePermission(pluginData) {
-      return (member: GuildMember, channelId: Snowflake) => {
-        return hasNotePermission(pluginData, member, channelId);
-      };
-    },
-
-    hasWarnPermission(pluginData) {
-      return (member: GuildMember, channelId: Snowflake) => {
-        return hasWarnPermission(pluginData, member, channelId);
-      };
-    },
-
-    hasMutePermission(pluginData) {
-      return (member: GuildMember, channelId: Snowflake) => {
-        return hasMutePermission(pluginData, member, channelId);
-      };
-    },
-
-    hasBanPermission(pluginData) {
-      return (member: GuildMember, channelId: Snowflake) => {
-        return hasBanPermission(pluginData, member, channelId);
-      };
-    },
-
-    on: mapToPublicFn(onModActionsEvent),
-    off: mapToPublicFn(offModActionsEvent),
-    getEventEmitter(pluginData) {
-      return () => pluginData.state.events;
-    },
-=======
   public(pluginData) {
     return {
       warnMember: makePublicFn(pluginData, warnMember),
       kickMember: makePublicFn(pluginData, kickMember),
       banUserId: makePublicFn(pluginData, banUserId),
       updateCase: (msg: Message, caseNumber: number | null, note: string) =>
-        updateCase(pluginData, msg, { caseNumber, note }),
+        updateCase(pluginData, msg, msg.author, caseNumber ?? undefined, note, [...msg.attachments.values()]),
+      hasNotePermission: makePublicFn(pluginData, hasNotePermission),
+      hasWarnPermission: makePublicFn(pluginData, hasWarnPermission),
       hasMutePermission: makePublicFn(pluginData, hasMutePermission),
+      hasBanPermission: makePublicFn(pluginData, hasBanPermission),
       on: mapToPublicFn(onModActionsEvent),
       off: mapToPublicFn(offModActionsEvent),
       getEventEmitter: () => pluginData.state.events,
     };
->>>>>>> b28ca170
   },
 
   beforeLoad(pluginData) {
