--- conflicted
+++ resolved
@@ -41,12 +41,7 @@
 import { PostAlertOnMemberJoinEvt } from "./events/PostAlertOnMemberJoinEvt";
 import { banUserId } from "./functions/banUserId";
 import { clearTempban } from "./functions/clearTempban";
-import {
-  hasBanPermission,
-  hasMutePermission,
-  hasNotePermission,
-  hasWarnPermission,
-} from "./functions/hasModActionPerm";
+import { hasMutePermission } from "./functions/hasModActionPerm";
 import { kickMember } from "./functions/kickMember";
 import { offModActionsEvent } from "./functions/offModActionsEvent";
 import { onModActionsEvent } from "./functions/onModActionsEvent";
@@ -154,62 +149,6 @@
     DeleteCaseCmd,
   ],
 
-<<<<<<< HEAD
-  public: {
-    warnMember(pluginData) {
-      return (member: GuildMember, reason: string, warnOptions?: WarnOptions) => {
-        return warnMember(pluginData, member, reason, warnOptions);
-      };
-    },
-
-    kickMember(pluginData) {
-      return (member: GuildMember, reason: string, kickOptions?: KickOptions) => {
-        kickMember(pluginData, member, reason, kickOptions);
-      };
-    },
-
-    banUserId(pluginData) {
-      return (userId: string, reason?: string, banOptions?: BanOptions, banTime?: number) => {
-        return banUserId(pluginData, userId, reason, banOptions, banTime);
-      };
-    },
-
-    updateCase(pluginData) {
-      return (msg: Message, caseNumber: number | null, note: string) => {
-        updateCase(pluginData, msg, { caseNumber, note });
-      };
-    },
-
-    hasNotePermission(pluginData) {
-      return (member: GuildMember, channelId: Snowflake) => {
-        return hasNotePermission(pluginData, member, channelId);
-      };
-    },
-
-    hasWarnPermission(pluginData) {
-      return (member: GuildMember, channelId: Snowflake) => {
-        return hasWarnPermission(pluginData, member, channelId);
-      };
-    },
-
-    hasMutePermission(pluginData) {
-      return (member: GuildMember, channelId: Snowflake) => {
-        return hasMutePermission(pluginData, member, channelId);
-      };
-    },
-
-    hasBanPermission(pluginData) {
-      return (member: GuildMember, channelId: Snowflake) => {
-        return hasBanPermission(pluginData, member, channelId);
-      };
-    },
-
-    on: mapToPublicFn(onModActionsEvent),
-    off: mapToPublicFn(offModActionsEvent),
-    getEventEmitter(pluginData) {
-      return () => pluginData.state.events;
-    },
-=======
   public(pluginData) {
     return {
       warnMember: makePublicFn(pluginData, warnMember),
@@ -222,7 +161,6 @@
       off: mapToPublicFn(offModActionsEvent),
       getEventEmitter: () => pluginData.state.events,
     };
->>>>>>> b28ca170
   },
 
   beforeLoad(pluginData) {
