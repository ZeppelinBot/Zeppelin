--- conflicted
+++ resolved
@@ -32,25 +32,13 @@
 
     if (contactMethods.length) {
       if (config.kick_message) {
-<<<<<<< HEAD
-        const kickMessage = await renderTemplate(
-          config.kick_message,
-          new TemplateSafeValueContainer({
-            guildName: pluginData.guild.name,
-            reason: reasonWithAttachments,
-            moderator: kickOptions.caseArgs?.modId
-              ? userToTemplateSafeUser(await resolveUser(pluginData.client, kickOptions.caseArgs.modId))
-              : null,
-          }),
-        );
-=======
         let kickMessage: string;
         try {
           kickMessage = await renderTemplate(
             config.kick_message,
             new TemplateSafeValueContainer({
               guildName: pluginData.guild.name,
-              reason,
+              reason: reasonWithAttachments,
               moderator: kickOptions.caseArgs?.modId
                 ? userToTemplateSafeUser(await resolveUser(pluginData.client, kickOptions.caseArgs.modId))
                 : null,
@@ -65,7 +53,6 @@
           }
           throw err;
         }
->>>>>>> ffa9eeb3
 
         notifyResult = await notifyUser(member.user, kickMessage, contactMethods);
       } else {
