--- conflicted
+++ resolved
@@ -10,11 +10,7 @@
 import { IgnoredEventType, KickOptions, KickResult, ModActionsPluginType } from "../types";
 import { getDefaultContactMethods } from "./getDefaultContactMethods";
 import { ignoreEvent } from "./ignoreEvent";
-<<<<<<< HEAD
-import { LogsPlugin } from "../../Logs/LogsPlugin";
 import { parseReason } from "./parseReason";
-=======
->>>>>>> 047ab872
 
 /**
  * Kick the specified server member. Generates a case.
@@ -29,12 +25,8 @@
 
   // Attempt to message the user *before* kicking them, as doing it after may not be possible
   let notifyResult: UserNotificationResult = { method: null, success: true };
-<<<<<<< HEAD
-  if (reason) {
+  if (reason && member) {
     reason = parseReason(config, reason);
-=======
-  if (reason && member) {
->>>>>>> 047ab872
     const contactMethods = kickOptions?.contactMethods
       ? kickOptions.contactMethods
       : getDefaultContactMethods(pluginData, "kick");
