--- conflicted
+++ resolved
@@ -10,10 +10,6 @@
 import { CasesPlugin } from "../../Cases/CasesPlugin.js";
 import { LogsPlugin } from "../../Logs/LogsPlugin.js";
 import { IgnoredEventType, ModActionsPluginType } from "../types.js";
-<<<<<<< HEAD
-import { formatReasonWithAttachments } from "./formatReasonWithAttachments.js";
-=======
->>>>>>> 45e3fe2e
 import { ignoreEvent } from "./ignoreEvent.js";
 import { isBanned } from "./isBanned.js";
 
