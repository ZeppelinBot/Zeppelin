import { GuildMember, Snowflake } from "discord.js";
import { GuildPluginData } from "knub";
import { CaseTypes } from "../../../data/CaseTypes";
<<<<<<< HEAD
import { getContextChannel, isContextInteraction } from "../../../pluginUtils";
import { TemplateSafeValueContainer, renderTemplate } from "../../../templateFormatter";
=======
import { TemplateParseError, TemplateSafeValueContainer, renderTemplate } from "../../../templateFormatter";
>>>>>>> ffa9eeb3
import { UserNotificationResult, createUserNotificationError, notifyUser, resolveUser, ucfirst } from "../../../utils";
import { userToTemplateSafeUser } from "../../../utils/templateSafeObjects";
import { waitForButtonConfirm } from "../../../utils/waitForInteraction";
import { CasesPlugin } from "../../Cases/CasesPlugin";
import { LogsPlugin } from "../../Logs/LogsPlugin";
import { ModActionsPluginType, WarnOptions, WarnResult } from "../types";
import { getDefaultContactMethods } from "./getDefaultContactMethods";

export async function warnMember(
  pluginData: GuildPluginData<ModActionsPluginType>,
  member: GuildMember,
  reason: string,
  reasonWithAttachments: string,
  warnOptions: WarnOptions = {},
): Promise<WarnResult> {
  const config = pluginData.config.get();

  let notifyResult: UserNotificationResult;
  if (config.warn_message) {
<<<<<<< HEAD
    const warnMessage = await renderTemplate(
      config.warn_message,
      new TemplateSafeValueContainer({
        guildName: pluginData.guild.name,
        reason: reasonWithAttachments,
        moderator: warnOptions.caseArgs?.modId
          ? userToTemplateSafeUser(await resolveUser(pluginData.client, warnOptions.caseArgs.modId))
          : null,
      }),
    );
=======
    let warnMessage: string;
    try {
      warnMessage = await renderTemplate(
        config.warn_message,
        new TemplateSafeValueContainer({
          guildName: pluginData.guild.name,
          reason,
          moderator: warnOptions.caseArgs?.modId
            ? userToTemplateSafeUser(await resolveUser(pluginData.client, warnOptions.caseArgs.modId))
            : null,
        }),
      );
    } catch (err) {
      if (err instanceof TemplateParseError) {
        return {
          status: "failed",
          error: `Invalid warn_message format: ${err.message}`,
        };
      }
      throw err;
    }
>>>>>>> ffa9eeb3
    const contactMethods = warnOptions?.contactMethods
      ? warnOptions.contactMethods
      : getDefaultContactMethods(pluginData, "warn");
    notifyResult = await notifyUser(member.user, warnMessage, contactMethods);
  } else {
    notifyResult = createUserNotificationError("No warn message specified in config");
  }

  if (!notifyResult.success) {
    const contextIsNotInteraction =
      warnOptions.retryPromptContext && !isContextInteraction(warnOptions.retryPromptContext);
    const contextChannel = contextIsNotInteraction ? await getContextChannel(warnOptions.retryPromptContext!) : null;
    const isValidChannel = contextIsNotInteraction && pluginData.guild.channels.resolve(contextChannel!.id);

    if (!warnOptions.retryPromptContext || !isValidChannel) {
      return {
        status: "failed",
        error: "Failed to message user",
      };
    }

    const reply = await waitForButtonConfirm(
      warnOptions.retryPromptContext,
      { content: "Failed to message the user. Log the warning anyway?" },
      { confirmText: "Yes", cancelText: "No", restrictToId: warnOptions.caseArgs?.modId },
    );

    if (!reply) {
      return {
        status: "failed",
        error: "Failed to message user",
      };
    }
  }

  const modId = warnOptions.caseArgs?.modId ?? pluginData.client.user!.id;

  const casesPlugin = pluginData.getPlugin(CasesPlugin);
  const createdCase = await casesPlugin.createCase({
    ...(warnOptions.caseArgs || {}),
    userId: member.id,
    modId,
    type: CaseTypes.Warn,
    reason,
    noteDetails: notifyResult.text ? [ucfirst(notifyResult.text)] : [],
  });

  const mod = await pluginData.guild.members.fetch(modId as Snowflake);
  pluginData.getPlugin(LogsPlugin).logMemberWarn({
    mod,
    member,
    caseNumber: createdCase.case_number,
    reason: reason ?? "",
  });

  pluginData.state.events.emit("warn", member.id, reason, warnOptions.isAutomodAction);

  return {
    status: "success",
    case: createdCase,
    notifyResult,
  };
}<|MERGE_RESOLUTION|>--- conflicted
+++ resolved
@@ -1,12 +1,8 @@
 import { GuildMember, Snowflake } from "discord.js";
 import { GuildPluginData } from "knub";
 import { CaseTypes } from "../../../data/CaseTypes";
-<<<<<<< HEAD
 import { getContextChannel, isContextInteraction } from "../../../pluginUtils";
-import { TemplateSafeValueContainer, renderTemplate } from "../../../templateFormatter";
-=======
 import { TemplateParseError, TemplateSafeValueContainer, renderTemplate } from "../../../templateFormatter";
->>>>>>> ffa9eeb3
 import { UserNotificationResult, createUserNotificationError, notifyUser, resolveUser, ucfirst } from "../../../utils";
 import { userToTemplateSafeUser } from "../../../utils/templateSafeObjects";
 import { waitForButtonConfirm } from "../../../utils/waitForInteraction";
@@ -26,25 +22,13 @@
 
   let notifyResult: UserNotificationResult;
   if (config.warn_message) {
-<<<<<<< HEAD
-    const warnMessage = await renderTemplate(
-      config.warn_message,
-      new TemplateSafeValueContainer({
-        guildName: pluginData.guild.name,
-        reason: reasonWithAttachments,
-        moderator: warnOptions.caseArgs?.modId
-          ? userToTemplateSafeUser(await resolveUser(pluginData.client, warnOptions.caseArgs.modId))
-          : null,
-      }),
-    );
-=======
     let warnMessage: string;
     try {
       warnMessage = await renderTemplate(
         config.warn_message,
         new TemplateSafeValueContainer({
           guildName: pluginData.guild.name,
-          reason,
+          reason: reasonWithAttachments,
           moderator: warnOptions.caseArgs?.modId
             ? userToTemplateSafeUser(await resolveUser(pluginData.client, warnOptions.caseArgs.modId))
             : null,
@@ -59,7 +43,6 @@
       }
       throw err;
     }
->>>>>>> ffa9eeb3
     const contactMethods = warnOptions?.contactMethods
       ? warnOptions.contactMethods
       : getDefaultContactMethods(pluginData, "warn");
