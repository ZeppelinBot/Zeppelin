--- conflicted
+++ resolved
@@ -37,17 +37,6 @@
   // Attempt to message the user *before* banning them, as doing it after may not be possible
   let notifyResult: UserNotificationResult = { method: null, success: true };
   if (reason && user instanceof User) {
-<<<<<<< HEAD
-    const banMessage = await renderTemplate(config.ban_message, {
-      guildName: pluginData.guild.name,
-      reason,
-      moderator: banOptions.caseArgs?.modId
-        ? stripObjectToScalars(await resolveUser(pluginData.client, banOptions.caseArgs?.modId))
-        : "",
-    });
-
-=======
->>>>>>> 497b7629
     const contactMethods = banOptions?.contactMethods
       ? banOptions.contactMethods
       : getDefaultContactMethods(pluginData, "ban");
@@ -57,6 +46,9 @@
         const banMessage = await renderTemplate(config.ban_message, {
           guildName: pluginData.guild.name,
           reason,
+          moderator: banOptions.caseArgs?.modId
+            ? stripObjectToScalars(await resolveUser(pluginData.client, banOptions.caseArgs.modId))
+            : {},
         });
 
         notifyResult = await notifyUser(user, banMessage, contactMethods);
