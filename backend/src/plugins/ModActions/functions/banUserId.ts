import { DiscordAPIError, Snowflake } from "discord.js";
import humanizeDuration from "humanize-duration";
import { GuildPluginData } from "knub";
import { CaseTypes } from "../../../data/CaseTypes";
import { LogType } from "../../../data/LogType";
import { registerExpiringTempban } from "../../../data/loops/expiringTempbansLoop";
import { logger } from "../../../logger";
import { TemplateParseError, TemplateSafeValueContainer, renderTemplate } from "../../../templateFormatter";
import {
  DAYS,
  SECONDS,
  UserNotificationResult,
  createUserNotificationError,
  notifyUser,
  resolveMember,
  resolveUser,
  ucfirst,
} from "../../../utils";
import { userToTemplateSafeUser } from "../../../utils/templateSafeObjects";
import { CasesPlugin } from "../../Cases/CasesPlugin";
import { LogsPlugin } from "../../Logs/LogsPlugin";
import { BanOptions, BanResult, IgnoredEventType, ModActionsPluginType } from "../types";
import { getDefaultContactMethods } from "./getDefaultContactMethods";
import { ignoreEvent } from "./ignoreEvent";

/**
 * Ban the specified user id, whether or not they're actually on the server at the time. Generates a case.
 */
export async function banUserId(
  pluginData: GuildPluginData<ModActionsPluginType>,
  userId: string,
  reason?: string,
  reasonWithAttachments?: string,
  banOptions: BanOptions = {},
  banTime?: number,
): Promise<BanResult> {
  const config = pluginData.config.get();
  const user = await resolveUser(pluginData.client, userId);
  if (!user.id) {
    return {
      status: "failed",
      error: "Invalid user",
    };
  }

  // Attempt to message the user *before* banning them, as doing it after may not be possible
  const member = await resolveMember(pluginData.client, pluginData.guild, userId);
  let notifyResult: UserNotificationResult = { method: null, success: true };
  if (reasonWithAttachments && member) {
    const contactMethods = banOptions?.contactMethods
      ? banOptions.contactMethods
      : getDefaultContactMethods(pluginData, "ban");

    if (contactMethods.length) {
      if (!banTime && config.ban_message) {
<<<<<<< HEAD
        const banMessage = await renderTemplate(
          config.ban_message,
          new TemplateSafeValueContainer({
            guildName: pluginData.guild.name,
            reason: reasonWithAttachments,
            moderator: banOptions.caseArgs?.modId
              ? userToTemplateSafeUser(await resolveUser(pluginData.client, banOptions.caseArgs.modId))
              : null,
          }),
        );

        notifyResult = await notifyUser(member.user, banMessage, contactMethods);
      } else if (banTime && config.tempban_message) {
        const banMessage = await renderTemplate(
          config.tempban_message,
          new TemplateSafeValueContainer({
            guildName: pluginData.guild.name,
            reason: reasonWithAttachments,
            moderator: banOptions.caseArgs?.modId
              ? userToTemplateSafeUser(await resolveUser(pluginData.client, banOptions.caseArgs.modId))
              : null,
            banTime: humanizeDuration(banTime),
          }),
        );
=======
        let banMessage: string;
        try {
          banMessage = await renderTemplate(
            config.ban_message,
            new TemplateSafeValueContainer({
              guildName: pluginData.guild.name,
              reason,
              moderator: banOptions.caseArgs?.modId
                ? userToTemplateSafeUser(await resolveUser(pluginData.client, banOptions.caseArgs.modId))
                : null,
            }),
          );
        } catch (err) {
          if (err instanceof TemplateParseError) {
            return {
              status: "failed",
              error: `Invalid ban_message format: ${err.message}`,
            };
          }
          throw err;
        }

        notifyResult = await notifyUser(member.user, banMessage, contactMethods);
      } else if (banTime && config.tempban_message) {
        let banMessage: string;
        try {
          banMessage = await renderTemplate(
            config.tempban_message,
            new TemplateSafeValueContainer({
              guildName: pluginData.guild.name,
              reason,
              moderator: banOptions.caseArgs?.modId
                ? userToTemplateSafeUser(await resolveUser(pluginData.client, banOptions.caseArgs.modId))
                : null,
              banTime: humanizeDuration(banTime),
            }),
          );
        } catch (err) {
          if (err instanceof TemplateParseError) {
            return {
              status: "failed",
              error: `Invalid tempban_message format: ${err.message}`,
            };
          }
          throw err;
        }
>>>>>>> ffa9eeb3

        notifyResult = await notifyUser(member.user, banMessage, contactMethods);
      } else {
        notifyResult = createUserNotificationError("No ban/tempban message specified in config");
      }
    }
  }

  // (Try to) ban the user
  pluginData.state.serverLogs.ignoreLog(LogType.MEMBER_BAN, userId);
  ignoreEvent(pluginData, IgnoredEventType.Ban, userId);
  try {
    const deleteMessageDays = Math.min(7, Math.max(0, banOptions.deleteMessageDays ?? 1));
    await pluginData.guild.bans.create(userId as Snowflake, {
      deleteMessageSeconds: (deleteMessageDays * DAYS) / SECONDS,
      reason: reason ?? undefined,
    });
  } catch (e) {
    let errorMessage;
    if (e instanceof DiscordAPIError) {
      errorMessage = `API error ${e.code}: ${e.message}`;
    } else {
      logger.warn(`Error applying ban to ${userId}: ${e}`);
      errorMessage = "Unknown error";
    }

    return {
      status: "failed",
      error: errorMessage,
    };
  }

  const tempbanLock = await pluginData.locks.acquire(`tempban-${user.id}`);
  const existingTempban = await pluginData.state.tempbans.findExistingTempbanForUserId(user.id);
  if (banTime && banTime > 0) {
    const selfId = pluginData.client.user!.id;
    if (existingTempban) {
      await pluginData.state.tempbans.updateExpiryTime(user.id, banTime, banOptions.modId ?? selfId);
    } else {
      await pluginData.state.tempbans.addTempban(user.id, banTime, banOptions.modId ?? selfId);
    }
    const tempban = (await pluginData.state.tempbans.findExistingTempbanForUserId(user.id))!;
    registerExpiringTempban(tempban);
  }
  tempbanLock.unlock();

  // Create a case for this action
  const modId = banOptions.caseArgs?.modId || pluginData.client.user!.id;
  const casesPlugin = pluginData.getPlugin(CasesPlugin);

  const noteDetails: string[] = [];
  const timeUntilUnban = banTime ? humanizeDuration(banTime) : "indefinite";
  const timeDetails = `Banned ${banTime ? `for ${timeUntilUnban}` : "indefinitely"}`;
  if (notifyResult.text) noteDetails.push(ucfirst(notifyResult.text));
  noteDetails.push(timeDetails);

  const createdCase = await casesPlugin.createCase({
    ...(banOptions.caseArgs || {}),
    userId,
    modId,
    type: CaseTypes.Ban,
    reason,
    noteDetails,
  });

  // Log the action
  const mod = await resolveUser(pluginData.client, modId);

  if (banTime) {
    pluginData.getPlugin(LogsPlugin).logMemberTimedBan({
      mod,
      user,
      caseNumber: createdCase.case_number,
      reason: reason ?? "",
      banTime: humanizeDuration(banTime),
    });
  } else {
    pluginData.getPlugin(LogsPlugin).logMemberBan({
      mod,
      user,
      caseNumber: createdCase.case_number,
      reason: reason ?? "",
    });
  }

  pluginData.state.events.emit("ban", user.id, reason, banOptions.isAutomodAction);

  return {
    status: "success",
    case: createdCase,
    notifyResult,
  };
}<|MERGE_RESOLUTION|>--- conflicted
+++ resolved
@@ -53,39 +53,13 @@
 
     if (contactMethods.length) {
       if (!banTime && config.ban_message) {
-<<<<<<< HEAD
-        const banMessage = await renderTemplate(
-          config.ban_message,
-          new TemplateSafeValueContainer({
-            guildName: pluginData.guild.name,
-            reason: reasonWithAttachments,
-            moderator: banOptions.caseArgs?.modId
-              ? userToTemplateSafeUser(await resolveUser(pluginData.client, banOptions.caseArgs.modId))
-              : null,
-          }),
-        );
-
-        notifyResult = await notifyUser(member.user, banMessage, contactMethods);
-      } else if (banTime && config.tempban_message) {
-        const banMessage = await renderTemplate(
-          config.tempban_message,
-          new TemplateSafeValueContainer({
-            guildName: pluginData.guild.name,
-            reason: reasonWithAttachments,
-            moderator: banOptions.caseArgs?.modId
-              ? userToTemplateSafeUser(await resolveUser(pluginData.client, banOptions.caseArgs.modId))
-              : null,
-            banTime: humanizeDuration(banTime),
-          }),
-        );
-=======
         let banMessage: string;
         try {
           banMessage = await renderTemplate(
             config.ban_message,
             new TemplateSafeValueContainer({
               guildName: pluginData.guild.name,
-              reason,
+              reason: reasonWithAttachments,
               moderator: banOptions.caseArgs?.modId
                 ? userToTemplateSafeUser(await resolveUser(pluginData.client, banOptions.caseArgs.modId))
                 : null,
@@ -109,7 +83,7 @@
             config.tempban_message,
             new TemplateSafeValueContainer({
               guildName: pluginData.guild.name,
-              reason,
+              reason: reasonWithAttachments,
               moderator: banOptions.caseArgs?.modId
                 ? userToTemplateSafeUser(await resolveUser(pluginData.client, banOptions.caseArgs.modId))
                 : null,
@@ -125,7 +99,6 @@
           }
           throw err;
         }
->>>>>>> ffa9eeb3
 
         notifyResult = await notifyUser(member.user, banMessage, contactMethods);
       } else {
