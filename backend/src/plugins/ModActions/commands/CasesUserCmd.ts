import { APIEmbed } from "discord.js";
import { commandTypeHelpers as ct } from "../../../commandTypes";
import { CaseTypes } from "../../../data/CaseTypes";
import { sendErrorMessage } from "../../../pluginUtils";
import { CasesPlugin } from "../../../plugins/Cases/CasesPlugin";
<<<<<<< HEAD
import {
  UnknownUser,
  chunkArray,
  emptyEmbedValue,
  renderUsername,
  resolveMember,
  resolveUser,
  trimLines,
} from "../../../utils";
=======
import { UnknownUser, chunkArray, emptyEmbedValue, renderUserUsername, resolveUser } from "../../../utils";
>>>>>>> c53bfaa2
import { asyncMap } from "../../../utils/async";
import { createPaginatedMessage } from "../../../utils/createPaginatedMessage.js";
import { getGuildPrefix } from "../../../utils/getGuildPrefix";
import { modActionsCmd } from "../types";

const opts = {
  expand: ct.bool({ option: true, isSwitch: true, shortcut: "e" }),
  hidden: ct.bool({ option: true, isSwitch: true, shortcut: "h" }),
  reverseFilters: ct.switchOption({ def: false, shortcut: "r" }),
  notes: ct.switchOption({ def: false, shortcut: "n" }),
  warns: ct.switchOption({ def: false, shortcut: "w" }),
  mutes: ct.switchOption({ def: false, shortcut: "m" }),
  unmutes: ct.switchOption({ def: false, shortcut: "um" }),
  bans: ct.switchOption({ def: false, shortcut: "b" }),
  unbans: ct.switchOption({ def: false, shortcut: "ub" }),
};

const casesPerPage = 10;

export const CasesUserCmd = modActionsCmd({
  trigger: ["cases", "modlogs"],
  permission: "can_view",
  description: "Show a list of cases the specified user has",

  signature: [
    {
      user: ct.string(),

      ...opts,
    },
  ],

  async run({ pluginData, message: msg, args }) {
    const user =
      (await resolveMember(pluginData.client, pluginData.guild, args.user)) ||
      (await resolveUser(pluginData.client, args.user));
    if (user instanceof UnknownUser) {
      sendErrorMessage(pluginData, msg.channel, `User not found`);
      return;
    }

    let cases = await pluginData.state.cases.with("notes").getByUserId(user.id);

    const typesToShow: CaseTypes[] = [];
    if (args.notes) typesToShow.push(CaseTypes.Note);
    if (args.warns) typesToShow.push(CaseTypes.Warn);
    if (args.mutes) typesToShow.push(CaseTypes.Mute);
    if (args.unmutes) typesToShow.push(CaseTypes.Unmute);
    if (args.bans) typesToShow.push(CaseTypes.Ban);
    if (args.unbans) typesToShow.push(CaseTypes.Unban);

    if (typesToShow.length > 0) {
      // Reversed: Hide specified types
      if (args.reverseFilters) cases = cases.filter((c) => !typesToShow.includes(c.type));
      // Normal: Show only specified types
      else cases = cases.filter((c) => typesToShow.includes(c.type));
    }

    const normalCases = cases.filter((c) => !c.is_hidden);
    const hiddenCases = cases.filter((c) => c.is_hidden);

    const userName =
      user instanceof UnknownUser && cases.length ? cases[cases.length - 1].user_name : renderUsername(user);

    if (cases.length === 0) {
      msg.channel.send(`No cases found for **${userName}**`);
    } else {
      const casesToDisplay = args.hidden ? cases : normalCases;
      if (!casesToDisplay.length) {
        msg.channel.send(
          `No normal cases found for **${userName}**. Use "-hidden" to show ${cases.length} hidden cases.`,
        );
        return;
      }

      if (args.expand) {
        if (casesToDisplay.length > 8) {
          msg.channel.send("Too many cases for expanded view. Please use compact view instead.");
          return;
        }

        // Expanded view (= individual case embeds)
        const casesPlugin = pluginData.getPlugin(CasesPlugin);
        for (const theCase of casesToDisplay) {
          const embed = await casesPlugin.getCaseEmbed(theCase.id);
          msg.channel.send(embed);
        }
      } else {
        // Compact view (= regular message with a preview of each case)
        const casesPlugin = pluginData.getPlugin(CasesPlugin);

        const totalPages = Math.max(Math.ceil(cases.length / casesPerPage), 1);
        const prefix = getGuildPrefix(pluginData);
<<<<<<< HEAD
        const linesPerChunk = 10;
        const lineChunks = chunkArray(lines, linesPerChunk);

        const footerField = {
          name: emptyEmbedValue,
          value: trimLines(`
            Use \`${prefix}case <num>\` to see more information about an individual case
          `),
        };

        for (const [i, linesInChunk] of lineChunks.entries()) {
          const isLastChunk = i === lineChunks.length - 1;

          if (isLastChunk && !args.hidden && hiddenCases.length) {
            if (hiddenCases.length === 1) {
              linesInChunk.push(`*+${hiddenCases.length} hidden case, use "-hidden" to show it*`);
            } else {
              linesInChunk.push(`*+${hiddenCases.length} hidden cases, use "-hidden" to show them*`);
            }
          }

          const chunkStart = i * linesPerChunk + 1;
          const chunkEnd = Math.min((i + 1) * linesPerChunk, lines.length);

          const embed = {
            author: {
              name:
                lineChunks.length === 1
                  ? `Cases for ${userName} (${lines.length} total)`
                  : `Cases ${chunkStart}–${chunkEnd} of ${lines.length} for ${userName}`,
              icon_url: user.displayAvatarURL(),
            },
            fields: [
              ...getChunkedEmbedFields(emptyEmbedValue, linesInChunk.join("\n")),
              ...(isLastChunk ? [footerField] : []),
            ],
          } satisfies APIEmbed;

          msg.channel.send({ embeds: [embed] });
        }
=======

        createPaginatedMessage(
          pluginData.client,
          msg.channel,
          totalPages,
          async (page) => {
            const chunkedCases = chunkArray(cases, casesPerPage)[page - 1];
            const lines = await asyncMap(chunkedCases, (c) => casesPlugin.getCaseSummary(c, true, msg.author.id));

            const isLastPage = page === totalPages;
            const firstCaseNum = (page - 1) * casesPerPage + 1;
            const lastCaseNum = isLastPage ? cases.length : page * casesPerPage;
            const title =
              totalPages === 1
                ? `Cases for ${userName} (${lines.length} total)`
                : `Most recent cases ${firstCaseNum}-${lastCaseNum} of ${cases.length} for ${userName}`;

            const embed = {
              author: {
                name: title,
                icon_url: user instanceof User ? user.displayAvatarURL() : undefined,
              },
              description: lines.join("\n"),
              fields: [
                {
                  name: emptyEmbedValue,
                  value: `Use \`${prefix}case <num>\` to see more information about an individual case`,
                },
              ],
            } satisfies APIEmbed;

            if (isLastPage && !args.hidden && hiddenCases.length)
              embed.fields.push({
                name: emptyEmbedValue,
                value:
                  hiddenCases.length === 1
                    ? `*+${hiddenCases.length} hidden case, use "-hidden" to show it*`
                    : `*+${hiddenCases.length} hidden cases, use "-hidden" to show them*`,
              });

            return { embeds: [embed] };
          },
          {
            limitToUserId: msg.author.id,
          },
        );
>>>>>>> c53bfaa2
      }
    }
  },
});<|MERGE_RESOLUTION|>--- conflicted
+++ resolved
@@ -1,9 +1,8 @@
-import { APIEmbed } from "discord.js";
+import { APIEmbed, User } from "discord.js";
 import { commandTypeHelpers as ct } from "../../../commandTypes";
 import { CaseTypes } from "../../../data/CaseTypes";
 import { sendErrorMessage } from "../../../pluginUtils";
 import { CasesPlugin } from "../../../plugins/Cases/CasesPlugin";
-<<<<<<< HEAD
 import {
   UnknownUser,
   chunkArray,
@@ -11,11 +10,7 @@
   renderUsername,
   resolveMember,
   resolveUser,
-  trimLines,
 } from "../../../utils";
-=======
-import { UnknownUser, chunkArray, emptyEmbedValue, renderUserUsername, resolveUser } from "../../../utils";
->>>>>>> c53bfaa2
 import { asyncMap } from "../../../utils/async";
 import { createPaginatedMessage } from "../../../utils/createPaginatedMessage.js";
 import { getGuildPrefix } from "../../../utils/getGuildPrefix";
@@ -109,48 +104,6 @@
 
         const totalPages = Math.max(Math.ceil(cases.length / casesPerPage), 1);
         const prefix = getGuildPrefix(pluginData);
-<<<<<<< HEAD
-        const linesPerChunk = 10;
-        const lineChunks = chunkArray(lines, linesPerChunk);
-
-        const footerField = {
-          name: emptyEmbedValue,
-          value: trimLines(`
-            Use \`${prefix}case <num>\` to see more information about an individual case
-          `),
-        };
-
-        for (const [i, linesInChunk] of lineChunks.entries()) {
-          const isLastChunk = i === lineChunks.length - 1;
-
-          if (isLastChunk && !args.hidden && hiddenCases.length) {
-            if (hiddenCases.length === 1) {
-              linesInChunk.push(`*+${hiddenCases.length} hidden case, use "-hidden" to show it*`);
-            } else {
-              linesInChunk.push(`*+${hiddenCases.length} hidden cases, use "-hidden" to show them*`);
-            }
-          }
-
-          const chunkStart = i * linesPerChunk + 1;
-          const chunkEnd = Math.min((i + 1) * linesPerChunk, lines.length);
-
-          const embed = {
-            author: {
-              name:
-                lineChunks.length === 1
-                  ? `Cases for ${userName} (${lines.length} total)`
-                  : `Cases ${chunkStart}–${chunkEnd} of ${lines.length} for ${userName}`,
-              icon_url: user.displayAvatarURL(),
-            },
-            fields: [
-              ...getChunkedEmbedFields(emptyEmbedValue, linesInChunk.join("\n")),
-              ...(isLastChunk ? [footerField] : []),
-            ],
-          } satisfies APIEmbed;
-
-          msg.channel.send({ embeds: [embed] });
-        }
-=======
 
         createPaginatedMessage(
           pluginData.client,
@@ -197,7 +150,6 @@
             limitToUserId: msg.author.id,
           },
         );
->>>>>>> c53bfaa2
       }
     }
   },
