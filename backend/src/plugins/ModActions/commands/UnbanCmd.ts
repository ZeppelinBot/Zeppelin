--- conflicted
+++ resolved
@@ -10,12 +10,7 @@
 import { formatReasonWithAttachments } from "../functions/formatReasonWithAttachments";
 import { ignoreEvent } from "../functions/ignoreEvent";
 import { IgnoredEventType, modActionsCmd } from "../types";
-<<<<<<< HEAD
-import { LogsPlugin } from "../../Logs/LogsPlugin";
-import { clearExpiringTempban } from "../../../data/loops/expiringTempbansLoop";
 import { parseReason } from "../functions/parseReason";
-=======
->>>>>>> 047ab872
 
 const opts = {
   mod: ct.member({ option: true }),
