--- conflicted
+++ resolved
@@ -7,11 +7,7 @@
 import { LogsPlugin } from "../../Logs/LogsPlugin";
 import { formatReasonWithAttachments } from "../functions/formatReasonWithAttachments";
 import { modActionsCmd } from "../types";
-<<<<<<< HEAD
-import { LogsPlugin } from "../../Logs/LogsPlugin";
 import { parseReason } from "../functions/parseReason";
-=======
->>>>>>> 047ab872
 
 const opts = {
   mod: ct.member({ option: true }),
