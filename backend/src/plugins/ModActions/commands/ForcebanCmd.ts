--- conflicted
+++ resolved
@@ -10,11 +10,7 @@
 import { ignoreEvent } from "../functions/ignoreEvent";
 import { isBanned } from "../functions/isBanned";
 import { IgnoredEventType, modActionsCmd } from "../types";
-<<<<<<< HEAD
-import { LogsPlugin } from "../../Logs/LogsPlugin";
 import { parseReason } from "../functions/parseReason";
-=======
->>>>>>> 047ab872
 
 const opts = {
   mod: ct.member({ option: true }),
