import { ChatInputCommandInteraction, Message } from "discord.js";
import { EventEmitter } from "events";
import {
  BasePluginType,
  guildPluginEventListener,
  guildPluginMessageCommand,
  guildPluginSlashCommand,
  guildPluginSlashGroup,
  pluginUtils,
} from "knub";
import z from "zod";
import { Queue } from "../../Queue.js";
import { GuildCases } from "../../data/GuildCases.js";
import { GuildLogs } from "../../data/GuildLogs.js";
import { GuildMutes } from "../../data/GuildMutes.js";
import { GuildTempbans } from "../../data/GuildTempbans.js";
import { Case } from "../../data/entities/Case.js";
import { UserNotificationMethod, UserNotificationResult } from "../../utils.js";
import { CaseArgs } from "../Cases/types.js";
<<<<<<< HEAD
=======
import { CommonPlugin } from "../Common/CommonPlugin.js";

export type AttachmentLinkReactionType = "none" | "warn" | "restrict" | null;
>>>>>>> 45e3fe2e

export const zModActionsConfig = z.strictObject({
  dm_on_warn: z.boolean(),
  dm_on_kick: z.boolean(),
  dm_on_ban: z.boolean(),
  message_on_warn: z.boolean(),
  message_on_kick: z.boolean(),
  message_on_ban: z.boolean(),
  message_channel: z.nullable(z.string()),
  warn_message: z.nullable(z.string()),
  kick_message: z.nullable(z.string()),
  ban_message: z.nullable(z.string()),
  tempban_message: z.nullable(z.string()),
  alert_on_rejoin: z.boolean(),
  alert_channel: z.nullable(z.string()),
  warn_notify_enabled: z.boolean(),
  warn_notify_threshold: z.number(),
  warn_notify_message: z.string(),
  ban_delete_message_days: z.number(),
  attachment_link_reaction: z.nullable(z.union([z.literal("none"), z.literal("warn"), z.literal("restrict")])),
  can_note: z.boolean(),
  can_warn: z.boolean(),
  can_mute: z.boolean(),
  can_kick: z.boolean(),
  can_ban: z.boolean(),
  can_unban: z.boolean(),
  can_view: z.boolean(),
  can_addcase: z.boolean(),
  can_massunban: z.boolean(),
  can_massban: z.boolean(),
  can_massmute: z.boolean(),
  can_hidecase: z.boolean(),
  can_deletecase: z.boolean(),
  can_act_as_other: z.boolean(),
  create_cases_for_manual_actions: z.boolean(),
});

export interface ModActionsEvents {
  note: (userId: string, reason?: string) => void;
  warn: (userId: string, reason?: string, isAutomodAction?: boolean) => void;
  kick: (userId: string, reason?: string, isAutomodAction?: boolean) => void;
  ban: (userId: string, reason?: string, isAutomodAction?: boolean) => void;
  unban: (userId: string, reason?: string) => void;
  // mute/unmute are in the Mutes plugin
}

export interface ModActionsEventEmitter extends EventEmitter {
  on<U extends keyof ModActionsEvents>(event: U, listener: ModActionsEvents[U]): this;
  emit<U extends keyof ModActionsEvents>(event: U, ...args: Parameters<ModActionsEvents[U]>): boolean;
}

export interface ModActionsPluginType extends BasePluginType {
  config: z.infer<typeof zModActionsConfig>;
  state: {
    mutes: GuildMutes;
    cases: GuildCases;
    tempbans: GuildTempbans;
    serverLogs: GuildLogs;

    unloaded: boolean;
    unregisterGuildEventListener: () => void;
    ignoredEvents: IIgnoredEvent[];
    massbanQueue: Queue;

    events: ModActionsEventEmitter;

    common: pluginUtils.PluginPublicInterface<typeof CommonPlugin>;
  };
}

export enum IgnoredEventType {
  Ban = 1,
  Unban,
  Kick,
}

export interface IIgnoredEvent {
  type: IgnoredEventType;
  userId: string;
}

export type WarnResult =
  | {
      status: "failed";
      error: string;
    }
  | {
      status: "success";
      case: Case;
      notifyResult: UserNotificationResult;
    };

export type KickResult =
  | {
      status: "failed";
      error: string;
    }
  | {
      status: "success";
      case: Case;
      notifyResult: UserNotificationResult;
    };

export type BanResult =
  | {
      status: "failed";
      error: string;
    }
  | {
      status: "success";
      case: Case;
      notifyResult: UserNotificationResult;
    };

export type WarnMemberNotifyRetryCallback = () => boolean | Promise<boolean>;

export interface WarnOptions {
  caseArgs?: Partial<CaseArgs> | null;
  contactMethods?: UserNotificationMethod[] | null;
  retryPromptContext?: Message | ChatInputCommandInteraction | null;
  isAutomodAction?: boolean;
}

export interface KickOptions {
  caseArgs?: Partial<CaseArgs>;
  contactMethods?: UserNotificationMethod[];
  isAutomodAction?: boolean;
}

export interface BanOptions {
  caseArgs?: Partial<CaseArgs>;
  contactMethods?: UserNotificationMethod[];
  deleteMessageDays?: number;
  modId?: string;
  isAutomodAction?: boolean;
}

export type ModActionType = "note" | "warn" | "mute" | "unmute" | "kick" | "ban" | "unban";

export const modActionsMsgCmd = guildPluginMessageCommand<ModActionsPluginType>();
export const modActionsSlashGroup = guildPluginSlashGroup<ModActionsPluginType>();
export const modActionsSlashCmd = guildPluginSlashCommand<ModActionsPluginType>();
export const modActionsEvt = guildPluginEventListener<ModActionsPluginType>();<|MERGE_RESOLUTION|>--- conflicted
+++ resolved
@@ -17,12 +17,9 @@
 import { Case } from "../../data/entities/Case.js";
 import { UserNotificationMethod, UserNotificationResult } from "../../utils.js";
 import { CaseArgs } from "../Cases/types.js";
-<<<<<<< HEAD
-=======
 import { CommonPlugin } from "../Common/CommonPlugin.js";
 
 export type AttachmentLinkReactionType = "none" | "warn" | "restrict" | null;
->>>>>>> 45e3fe2e
 
 export const zModActionsConfig = z.strictObject({
   dm_on_warn: z.boolean(),
