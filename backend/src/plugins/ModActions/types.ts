--- conflicted
+++ resolved
@@ -139,11 +139,8 @@
   caseArgs?: Partial<CaseArgs>;
   contactMethods?: UserNotificationMethod[];
   deleteMessageDays?: number;
-<<<<<<< HEAD
   modId?: string;
-=======
   isAutomodAction?: boolean;
->>>>>>> 20b1c869
 }
 
 export type ModActionType = "note" | "warn" | "mute" | "unmute" | "kick" | "ban" | "unban";
