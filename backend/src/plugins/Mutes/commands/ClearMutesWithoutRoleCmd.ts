import { Snowflake } from "discord.js";
<<<<<<< HEAD
import { sendSuccessMessage } from "../../../pluginUtils.js";
=======
>>>>>>> 45e3fe2e
import { resolveMember } from "../../../utils.js";
import { mutesCmd } from "../types.js";

export const ClearMutesWithoutRoleCmd = mutesCmd({
  trigger: "clear_mutes_without_role",
  permission: "can_cleanup",
  description: "Clear dangling mutes for members whose mute role was removed by other means",

  async run({ pluginData, message: msg }) {
    const activeMutes = await pluginData.state.mutes.getActiveMutes();
    const muteRole = pluginData.config.get().mute_role;
    if (!muteRole) return;

    await msg.channel.send("Clearing mutes from members that don't have the mute role...");

    let cleared = 0;
    for (const mute of activeMutes) {
      const member = await resolveMember(pluginData.client, pluginData.guild, mute.user_id);
      if (!member) continue;

      if (!member.roles.cache.has(muteRole as Snowflake)) {
        await pluginData.state.mutes.clear(mute.user_id);
        cleared++;
      }
    }

    void pluginData.state.common.sendSuccessMessage(
      msg,
      `Cleared ${cleared} mutes from members that don't have the mute role`,
    );
  },
});<|MERGE_RESOLUTION|>--- conflicted
+++ resolved
@@ -1,8 +1,4 @@
 import { Snowflake } from "discord.js";
-<<<<<<< HEAD
-import { sendSuccessMessage } from "../../../pluginUtils.js";
-=======
->>>>>>> 45e3fe2e
 import { resolveMember } from "../../../utils.js";
 import { mutesCmd } from "../types.js";
 
