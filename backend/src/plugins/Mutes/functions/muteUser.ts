--- conflicted
+++ resolved
@@ -189,21 +189,6 @@
     ? config.timed_mute_message
     : config.mute_message;
 
-<<<<<<< HEAD
-  const muteMessage =
-    template &&
-    (await renderTemplate(
-      template,
-      new TemplateSafeValueContainer({
-        guildName: pluginData.guild.name,
-        reason: reasonWithAttachments || "None",
-        time: timeUntilUnmuteStr,
-        moderator: muteOptions.caseArgs?.modId
-          ? userToTemplateSafeUser(await resolveUser(pluginData.client, muteOptions.caseArgs.modId))
-          : null,
-      }),
-    ));
-=======
   let muteMessage: string | null = null;
   try {
     muteMessage =
@@ -212,7 +197,7 @@
         template,
         new TemplateSafeValueContainer({
           guildName: pluginData.guild.name,
-          reason: reason || "None",
+          reason: reasonWithAttachments || "None",
           time: timeUntilUnmuteStr,
           moderator: muteOptions.caseArgs?.modId
             ? userToTemplateSafeUser(await resolveUser(pluginData.client, muteOptions.caseArgs.modId))
@@ -229,7 +214,6 @@
       throw err;
     }
   }
->>>>>>> ffa9eeb3
 
   if (muteMessage && member) {
     let contactMethods: UserNotificationMethod[] = [];
