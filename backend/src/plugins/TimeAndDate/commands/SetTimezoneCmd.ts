import { escapeInlineCode } from "discord.js";
import { commandTypeHelpers as ct } from "../../../commandTypes.js";
<<<<<<< HEAD
import { sendErrorMessage, sendSuccessMessage } from "../../../pluginUtils.js";
=======
>>>>>>> 45e3fe2e
import { trimLines } from "../../../utils.js";
import { parseFuzzyTimezone } from "../../../utils/parseFuzzyTimezone.js";
import { timeAndDateCmd } from "../types.js";

export const SetTimezoneCmd = timeAndDateCmd({
  trigger: "timezone",
  permission: "can_set_timezone",

  signature: {
    timezone: ct.string(),
  },

  async run({ pluginData, message, args }) {
    const parsedTz = parseFuzzyTimezone(args.timezone);
    if (!parsedTz) {
      void pluginData.state.common.sendErrorMessage(
        message,
        trimLines(`
        Invalid timezone: \`${escapeInlineCode(args.timezone)}\`
        Zeppelin uses timezone locations rather than specific timezone names.
        See the **TZ database name** column at <https://en.wikipedia.org/wiki/List_of_tz_database_time_zones> for a list of valid options.
      `),
      );
      return;
    }

    await pluginData.state.memberTimezones.set(message.author.id, parsedTz);
    void pluginData.state.common.sendSuccessMessage(message, `Your timezone is now set to **${parsedTz}**`);
  },
});<|MERGE_RESOLUTION|>--- conflicted
+++ resolved
@@ -1,9 +1,5 @@
 import { escapeInlineCode } from "discord.js";
 import { commandTypeHelpers as ct } from "../../../commandTypes.js";
-<<<<<<< HEAD
-import { sendErrorMessage, sendSuccessMessage } from "../../../pluginUtils.js";
-=======
->>>>>>> 45e3fe2e
 import { trimLines } from "../../../utils.js";
 import { parseFuzzyTimezone } from "../../../utils/parseFuzzyTimezone.js";
 import { timeAndDateCmd } from "../types.js";
