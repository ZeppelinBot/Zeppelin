import { Snowflake } from "discord.js";
import { commandTypeHelpers as ct } from "../../../commandTypes.js";
<<<<<<< HEAD
import { sendErrorMessage, sendSuccessMessage } from "../../../pluginUtils.js";
=======
>>>>>>> 45e3fe2e
import { canUseEmoji, isDiscordAPIError, isValidEmoji, noop, trimPluginDescription } from "../../../utils.js";
import { canReadChannel } from "../../../utils/canReadChannel.js";
import { TReactionRolePair, reactionRolesCmd } from "../types.js";
import { applyReactionRoleReactionsToMessage } from "../util/applyReactionRoleReactionsToMessage.js";

const CLEAR_ROLES_EMOJI = "❌";

export const InitReactionRolesCmd = reactionRolesCmd({
  trigger: "reaction_roles",
  permission: "can_manage",
  description: trimPluginDescription(`
  This command allows you to add reaction roles to a given message.  
  The basic usage is as follows:  
    
  !reaction_roles 800865377520582687  
  👍 = 556110793058287637  
  👎 = 558037973581430785  
    
  A reactionRolePair is any emoji the bot can use, an equal sign and the role id it should correspond to.  
  Every pair needs to be in its own line for the command to work properly.  
  If the message you specify is not found, use \`!save_messages_to_db <channelId> <messageId>\`  
  to manually add it to the stored messages database permanently.
  `),

  signature: {
    message: ct.messageTarget(),
    reactionRolePairs: ct.string({ catchAll: true }),

    exclusive: ct.bool({ option: true, isSwitch: true, shortcut: "e" }),
  },

  async run({ message: msg, args, pluginData }) {
    if (!canReadChannel(args.message.channel, msg.member)) {
      void pluginData.state.common.sendErrorMessage(
        msg,
        "You can't add reaction roles to channels you can't see yourself",
      );
      return;
    }

    let targetMessage;
    try {
      targetMessage = await args.message.channel.messages.fetch(args.message.messageId);
    } catch (e) {
      if (isDiscordAPIError(e)) {
        void pluginData.state.common.sendErrorMessage(msg, `Error ${e.code} while getting message: ${e.message}`);
        return;
      }

      throw e;
    }

    // Clear old reaction roles for the message from the DB
    await pluginData.state.reactionRoles.removeFromMessage(targetMessage.id);

    // Turn "emoji = role" pairs into an array of tuples of the form [emoji, roleId]
    // Emoji is either a unicode emoji or the snowflake of a custom emoji
    const emojiRolePairs: TReactionRolePair[] = args.reactionRolePairs
      .trim()
      .split("\n")
      .map((v) => v.split(/[\s=,]+/).map((v) => v.trim())) // tslint:disable-line
      .map((pair): TReactionRolePair => {
        const customEmojiMatch = pair[0].match(/^<a?:(.*?):(\d+)>$/);
        if (customEmojiMatch) {
          return [customEmojiMatch[2], pair[1], customEmojiMatch[1]];
        } else {
          return pair as TReactionRolePair;
        }
      });

    // Verify the specified emojis and roles are valid and usable
    for (const pair of emojiRolePairs) {
      if (pair[0] === CLEAR_ROLES_EMOJI) {
        void pluginData.state.common.sendErrorMessage(
          msg,
          `The emoji for clearing roles (${CLEAR_ROLES_EMOJI}) is reserved and cannot be used`,
        );
        return;
      }

      if (!isValidEmoji(pair[0])) {
        void pluginData.state.common.sendErrorMessage(msg, `Invalid emoji: ${pair[0]}`);
        return;
      }

      if (!canUseEmoji(pluginData.client, pair[0])) {
        void pluginData.state.common.sendErrorMessage(
          msg,
          "I can only use regular emojis and custom emojis from servers I'm on",
        );
        return;
      }

      if (!pluginData.guild.roles.cache.has(pair[1] as Snowflake)) {
        void pluginData.state.common.sendErrorMessage(msg, `Unknown role ${pair[1]}`);
        return;
      }
    }

    const progressMessage = msg.channel.send("Adding reaction roles...");

    // Save the new reaction roles to the database
    let pos = 0;
    for (const pair of emojiRolePairs) {
      await pluginData.state.reactionRoles.add(
        args.message.channel.id,
        targetMessage.id,
        pair[0],
        pair[1],
        args.exclusive,
        pos,
      );
      pos++;
    }

    // Apply the reactions themselves
    const reactionRoles = await pluginData.state.reactionRoles.getForMessage(targetMessage.id);
    const errors = await applyReactionRoleReactionsToMessage(
      pluginData,
      targetMessage.channel.id,
      targetMessage.id,
      reactionRoles,
    );

    if (errors?.length) {
      void pluginData.state.common.sendErrorMessage(msg, `Errors while adding reaction roles:\n${errors.join("\n")}`);
    } else {
      void pluginData.state.common.sendSuccessMessage(msg, "Reaction roles added");
    }

    (await progressMessage).delete().catch(noop);
  },
});<|MERGE_RESOLUTION|>--- conflicted
+++ resolved
@@ -1,9 +1,5 @@
 import { Snowflake } from "discord.js";
 import { commandTypeHelpers as ct } from "../../../commandTypes.js";
-<<<<<<< HEAD
-import { sendErrorMessage, sendSuccessMessage } from "../../../pluginUtils.js";
-=======
->>>>>>> 45e3fe2e
 import { canUseEmoji, isDiscordAPIError, isValidEmoji, noop, trimPluginDescription } from "../../../utils.js";
 import { canReadChannel } from "../../../utils/canReadChannel.js";
 import { TReactionRolePair, reactionRolesCmd } from "../types.js";
