--- conflicted
+++ resolved
@@ -50,19 +50,11 @@
     RefreshReactionRolesCmd,
     ClearReactionRolesCmd,
     InitReactionRolesCmd,
-<<<<<<< HEAD
-    PostButtonRolesCmd,
-=======
->>>>>>> 8445c37f
   ],
 
   // prettier-ignore
   events: [
     AddReactionRoleEvt,
-<<<<<<< HEAD
-    ButtonInteractionEvt,
-=======
->>>>>>> 8445c37f
     MessageDeletedEvt,
   ],
 
