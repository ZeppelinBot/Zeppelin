--- conflicted
+++ resolved
@@ -13,23 +13,17 @@
 import { CasesPlugin } from "./Cases/CasesPlugin";
 import { MutesPlugin } from "./Mutes/MutesPlugin";
 import { TagsPlugin } from "./Tags/TagsPlugin";
-<<<<<<< HEAD
 import { CensorPlugin } from "./Censor/CensorPlugin";
-=======
 import { RolesPlugin } from "./Roles/RolesPlugin";
 import { SlowmodePlugin } from "./Slowmode/SlowmodePlugin";
 import { StarboardPlugin } from "./Starboard/StarboardPlugin";
 import { ChannelArchiverPlugin } from "./ChannelArchiver/ChannelArchiverPlugin";
->>>>>>> 482886a0
 
 // prettier-ignore
 export const guildPlugins: Array<ZeppelinPluginBlueprint<any>> = [
   AutoReactionsPlugin,
-<<<<<<< HEAD
   CensorPlugin,
-=======
   ChannelArchiverPlugin,
->>>>>>> 482886a0
   LocateUserPlugin,
   PersistPlugin,
   PingableRolesPlugin,
