import { UtilityPlugin } from "./Utility/UtilityPlugin";
import { LocateUserPlugin } from "./LocateUser/LocateUserPlugin";
import { ZeppelinPluginBlueprint } from "./ZeppelinPluginBlueprint";
import { PersistPlugin } from "./Persist/PersistPlugin";
import { NameHistoryPlugin } from "./NameHistory/NameHistoryPlugin";
import { MessageSaverPlugin } from "./MessageSaver/MessageSaverPlugin";
import { AutoReactionsPlugin } from "./AutoReactions/AutoReactionsPlugin";
import { RemindersPlugin } from "./Reminders/RemindersPlugin";
import { UsernameSaverPlugin } from "./UsernameSaver/UsernameSaverPlugin";
import { WelcomeMessagePlugin } from "./WelcomeMessage/WelcomeMessagePlugin";
import { PingableRolesPlugin } from "./PingableRoles/PingableRolesPlugin";
import { GuildConfigReloaderPlugin } from "./GuildConfigReloader/GuildConfigReloaderPlugin";
import { CasesPlugin } from "./Cases/CasesPlugin";
import { MutesPlugin } from "./Mutes/MutesPlugin";
import { TagsPlugin } from "./Tags/TagsPlugin";
<<<<<<< HEAD
import { AutoDeletePlugin } from "./AutoDelete/AutoDeletePlugin";
=======
import { GuildInfoSaverPlugin } from "./GuildInfoSaver/GuildInfoSaverPlugin";
import { CensorPlugin } from "./Censor/CensorPlugin";
import { RolesPlugin } from "./Roles/RolesPlugin";
import { SlowmodePlugin } from "./Slowmode/SlowmodePlugin";
import { StarboardPlugin } from "./Starboard/StarboardPlugin";
import { ChannelArchiverPlugin } from "./ChannelArchiver/ChannelArchiverPlugin";
>>>>>>> 7d915d28

// prettier-ignore
export const guildPlugins: Array<ZeppelinPluginBlueprint<any>> = [
  AutoDeletePlugin,
  AutoReactionsPlugin,
  GuildInfoSaverPlugin,
  CensorPlugin,
  ChannelArchiverPlugin,
  LocateUserPlugin,
  PersistPlugin,
  PingableRolesPlugin,
  MessageSaverPlugin,
  NameHistoryPlugin,
  RemindersPlugin,
  RolesPlugin,
  SlowmodePlugin,
  StarboardPlugin,
  TagsPlugin,
  UsernameSaverPlugin,
  UtilityPlugin,
  WelcomeMessagePlugin,
  CasesPlugin,
  MutesPlugin,
];

// prettier-ignore
export const globalPlugins = [
  GuildConfigReloaderPlugin,
];<|MERGE_RESOLUTION|>--- conflicted
+++ resolved
@@ -13,16 +13,13 @@
 import { CasesPlugin } from "./Cases/CasesPlugin";
 import { MutesPlugin } from "./Mutes/MutesPlugin";
 import { TagsPlugin } from "./Tags/TagsPlugin";
-<<<<<<< HEAD
 import { AutoDeletePlugin } from "./AutoDelete/AutoDeletePlugin";
-=======
 import { GuildInfoSaverPlugin } from "./GuildInfoSaver/GuildInfoSaverPlugin";
 import { CensorPlugin } from "./Censor/CensorPlugin";
 import { RolesPlugin } from "./Roles/RolesPlugin";
 import { SlowmodePlugin } from "./Slowmode/SlowmodePlugin";
 import { StarboardPlugin } from "./Starboard/StarboardPlugin";
 import { ChannelArchiverPlugin } from "./ChannelArchiver/ChannelArchiverPlugin";
->>>>>>> 7d915d28
 
 // prettier-ignore
 export const guildPlugins: Array<ZeppelinPluginBlueprint<any>> = [
