--- conflicted
+++ resolved
@@ -13,11 +13,8 @@
 import { CasesPlugin } from "./Cases/CasesPlugin";
 import { MutesPlugin } from "./Mutes/MutesPlugin";
 import { TagsPlugin } from "./Tags/TagsPlugin";
-<<<<<<< HEAD
 import { StarboardPlugin } from "./Starboard/StarboardPlugin";
-=======
 import { ChannelArchiverPlugin } from "./ChannelArchiver/ChannelArchiverPlugin";
->>>>>>> a26ce611
 
 // prettier-ignore
 export const guildPlugins: Array<ZeppelinPluginBlueprint<any>> = [
