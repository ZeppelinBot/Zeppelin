import { UtilityPlugin } from "./Utility/UtilityPlugin";
import { LocateUserPlugin } from "./LocateUser/LocateUserPlugin";
import { ZeppelinPluginBlueprint } from "./ZeppelinPluginBlueprint";
import { PersistPlugin } from "./Persist/PersistPlugin";
import { NameHistoryPlugin } from "./NameHistory/NameHistoryPlugin";
import { MessageSaverPlugin } from "./MessageSaver/MessageSaverPlugin";
import { AutoReactionsPlugin } from "./AutoReactions/AutoReactionsPlugin";
import { RemindersPlugin } from "./Reminders/RemindersPlugin";
import { UsernameSaverPlugin } from "./UsernameSaver/UsernameSaverPlugin";
import { WelcomeMessagePlugin } from "./WelcomeMessage/WelcomeMessagePlugin";
import { PingableRolesPlugin } from "./PingableRoles/PingableRolesPlugin";

// prettier-ignore
export const guildPlugins: Array<ZeppelinPluginBlueprint<any>> = [
  AutoReactionsPlugin,
  LocateUserPlugin,
<<<<<<< HEAD
  PersistPlugin,
  PingableRolesPlugin,
  NameHistoryPlugin,
=======
>>>>>>> 04a6b9a6
  MessageSaverPlugin,
  NameHistoryPlugin,
  PersistPlugin,
  RemindersPlugin,
  UsernameSaverPlugin,
  UtilityPlugin,
  WelcomeMessagePlugin,
];

export const globalPlugins = [];<|MERGE_RESOLUTION|>--- conflicted
+++ resolved
@@ -14,15 +14,10 @@
 export const guildPlugins: Array<ZeppelinPluginBlueprint<any>> = [
   AutoReactionsPlugin,
   LocateUserPlugin,
-<<<<<<< HEAD
   PersistPlugin,
   PingableRolesPlugin,
-  NameHistoryPlugin,
-=======
->>>>>>> 04a6b9a6
   MessageSaverPlugin,
   NameHistoryPlugin,
-  PersistPlugin,
   RemindersPlugin,
   UsernameSaverPlugin,
   UtilityPlugin,
