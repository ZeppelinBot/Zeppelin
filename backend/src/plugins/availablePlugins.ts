import { UtilityPlugin } from "./Utility/UtilityPlugin";
import { LocateUserPlugin } from "./LocateUser/LocateUserPlugin";
import { ZeppelinPluginBlueprint } from "./ZeppelinPluginBlueprint";
import { PersistPlugin } from "./Persist/PersistPlugin";
import { NameHistoryPlugin } from "./NameHistory/NameHistoryPlugin";
import { MessageSaverPlugin } from "./MessageSaver/MessageSaverPlugin";
import { AutoReactionsPlugin } from "./AutoReactions/AutoReactionsPlugin";
import { RemindersPlugin } from "./Reminders/RemindersPlugin";
import { UsernameSaverPlugin } from "./UsernameSaver/UsernameSaverPlugin";
import { WelcomeMessagePlugin } from "./WelcomeMessage/WelcomeMessagePlugin";
import { PingableRolesPlugin } from "./PingableRoles/PingableRolesPlugin";

// prettier-ignore
export const guildPlugins: Array<ZeppelinPluginBlueprint<any>> = [
  AutoReactionsPlugin,
  LocateUserPlugin,
<<<<<<< HEAD
  PersistPlugin,
  PingableRolesPlugin,
  NameHistoryPlugin,
=======
>>>>>>> a4cadd26
  MessageSaverPlugin,
  NameHistoryPlugin,
  PersistPlugin,
  RemindersPlugin,
  UsernameSaverPlugin,
  UtilityPlugin,
  WelcomeMessagePlugin,
];

export const globalPlugins = [];<|MERGE_RESOLUTION|>--- conflicted
+++ resolved
@@ -14,15 +14,10 @@
 export const guildPlugins: Array<ZeppelinPluginBlueprint<any>> = [
   AutoReactionsPlugin,
   LocateUserPlugin,
-<<<<<<< HEAD
   PersistPlugin,
   PingableRolesPlugin,
-  NameHistoryPlugin,
-=======
->>>>>>> a4cadd26
   MessageSaverPlugin,
   NameHistoryPlugin,
-  PersistPlugin,
   RemindersPlugin,
   UsernameSaverPlugin,
   UtilityPlugin,
