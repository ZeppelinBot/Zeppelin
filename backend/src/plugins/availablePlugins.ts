<<<<<<< HEAD
import { ZeppelinGlobalPluginInfo, ZeppelinGuildPluginInfo } from "../types.js";
import { AutoDeletePlugin } from "./AutoDelete/AutoDeletePlugin.js";
import { autoDeletePluginDocs } from "./AutoDelete/docs.js";
import { AutoReactionsPlugin } from "./AutoReactions/AutoReactionsPlugin.js";
import { autoReactionsPluginDocs } from "./AutoReactions/docs.js";
import { AutomodPlugin } from "./Automod/AutomodPlugin.js";
import { automodPluginDocs } from "./Automod/docs.js";
import { BotControlPlugin } from "./BotControl/BotControlPlugin.js";
import { botControlPluginDocs } from "./BotControl/docs.js";
import { CasesPlugin } from "./Cases/CasesPlugin.js";
import { casesPluginDocs } from "./Cases/docs.js";
import { CensorPlugin } from "./Censor/CensorPlugin.js";
import { censorPluginDocs } from "./Censor/docs.js";
import { CompanionChannelsPlugin } from "./CompanionChannels/CompanionChannelsPlugin.js";
import { companionChannelsPluginDocs } from "./CompanionChannels/docs.js";
import { ContextMenuPlugin } from "./ContextMenus/ContextMenuPlugin.js";
import { contextMenuPluginDocs } from "./ContextMenus/docs.js";
import { CountersPlugin } from "./Counters/CountersPlugin.js";
import { countersPluginDocs } from "./Counters/docs.js";
import { CustomEventsPlugin } from "./CustomEvents/CustomEventsPlugin.js";
import { customEventsPluginDocs } from "./CustomEvents/docs.js";
import { GuildAccessMonitorPlugin } from "./GuildAccessMonitor/GuildAccessMonitorPlugin.js";
import { guildAccessMonitorPluginDocs } from "./GuildAccessMonitor/docs.js";
import { GuildConfigReloaderPlugin } from "./GuildConfigReloader/GuildConfigReloaderPlugin.js";
import { guildConfigReloaderPluginDocs } from "./GuildConfigReloader/docs.js";
import { GuildInfoSaverPlugin } from "./GuildInfoSaver/GuildInfoSaverPlugin.js";
import { guildInfoSaverPluginDocs } from "./GuildInfoSaver/docs.js";
import { InternalPosterPlugin } from "./InternalPoster/InternalPosterPlugin.js";
import { internalPosterPluginDocs } from "./InternalPoster/docs.js";
import { LocateUserPlugin } from "./LocateUser/LocateUserPlugin.js";
import { locateUserPluginDocs } from "./LocateUser/docs.js";
import { LogsPlugin } from "./Logs/LogsPlugin.js";
import { logsPluginDocs } from "./Logs/docs.js";
import { MessageSaverPlugin } from "./MessageSaver/MessageSaverPlugin.js";
import { messageSaverPluginDocs } from "./MessageSaver/docs.js";
import { ModActionsPlugin } from "./ModActions/ModActionsPlugin.js";
import { modActionsPluginDocs } from "./ModActions/docs.js";
import { MutesPlugin } from "./Mutes/MutesPlugin.js";
import { mutesPluginDocs } from "./Mutes/docs.js";
import { NameHistoryPlugin } from "./NameHistory/NameHistoryPlugin.js";
import { nameHistoryPluginDocs } from "./NameHistory/docs.js";
import { PersistPlugin } from "./Persist/PersistPlugin.js";
import { persistPluginDocs } from "./Persist/docs.js";
import { PhishermanPlugin } from "./Phisherman/PhishermanPlugin.js";
import { phishermanPluginDocs } from "./Phisherman/docs.js";
import { PingableRolesPlugin } from "./PingableRoles/PingableRolesPlugin.js";
import { pingableRolesPluginDocs } from "./PingableRoles/docs.js";
import { PostPlugin } from "./Post/PostPlugin.js";
import { postPluginDocs } from "./Post/docs.js";
import { ReactionRolesPlugin } from "./ReactionRoles/ReactionRolesPlugin.js";
import { reactionRolesPluginDocs } from "./ReactionRoles/docs.js";
import { RemindersPlugin } from "./Reminders/RemindersPlugin.js";
import { remindersPluginDocs } from "./Reminders/docs.js";
import { RoleButtonsPlugin } from "./RoleButtons/RoleButtonsPlugin.js";
import { roleButtonsPluginDocs } from "./RoleButtons/docs.js";
import { RoleManagerPlugin } from "./RoleManager/RoleManagerPlugin.js";
import { roleManagerPluginDocs } from "./RoleManager/docs.js";
import { RolesPlugin } from "./Roles/RolesPlugin.js";
import { rolesPluginDocs } from "./Roles/docs.js";
import { SelfGrantableRolesPlugin } from "./SelfGrantableRoles/SelfGrantableRolesPlugin.js";
import { selfGrantableRolesPluginDocs } from "./SelfGrantableRoles/docs.js";
import { SlowmodePlugin } from "./Slowmode/SlowmodePlugin.js";
import { slowmodePluginDocs } from "./Slowmode/docs.js";
import { SpamPlugin } from "./Spam/SpamPlugin.js";
import { spamPluginDocs } from "./Spam/docs.js";
import { StarboardPlugin } from "./Starboard/StarboardPlugin.js";
import { starboardPluginDocs } from "./Starboard/docs.js";
import { TagsPlugin } from "./Tags/TagsPlugin.js";
import { tagsPluginDocs } from "./Tags/docs.js";
import { TimeAndDatePlugin } from "./TimeAndDate/TimeAndDatePlugin.js";
import { timeAndDatePluginDocs } from "./TimeAndDate/docs.js";
import { UsernameSaverPlugin } from "./UsernameSaver/UsernameSaverPlugin.js";
import { usernameSaverPluginDocs } from "./UsernameSaver/docs.js";
import { UtilityPlugin } from "./Utility/UtilityPlugin.js";
import { utilityPluginDocs } from "./Utility/docs.js";
import { WelcomeMessagePlugin } from "./WelcomeMessage/WelcomeMessagePlugin.js";
import { welcomeMessagePluginDocs } from "./WelcomeMessage/docs.js";

export const availableGuildPlugins: ZeppelinGuildPluginInfo[] = [
  {
    plugin: AutoDeletePlugin,
    docs: autoDeletePluginDocs,
  },
  {
    plugin: AutomodPlugin,
    docs: automodPluginDocs,
  },
  {
    plugin: AutoReactionsPlugin,
    docs: autoReactionsPluginDocs,
  },
  {
    plugin: CasesPlugin,
    docs: casesPluginDocs,
    autoload: true,
  },
  {
    plugin: CensorPlugin,
    docs: censorPluginDocs,
  },
  {
    plugin: CompanionChannelsPlugin,
    docs: companionChannelsPluginDocs,
  },
  {
    plugin: ContextMenuPlugin,
    docs: contextMenuPluginDocs,
  },
  {
    plugin: CountersPlugin,
    docs: countersPluginDocs,
  },
  {
    plugin: CustomEventsPlugin,
    docs: customEventsPluginDocs,
  },
  {
    plugin: GuildInfoSaverPlugin,
    docs: guildInfoSaverPluginDocs,
    autoload: true,
  },
  // FIXME: New caching thing, or fix deadlocks with this plugin
  // {
  //   plugin: GuildMemberCachePlugin,
  //   docs: guildMemberCachePluginDocs,
  //   autoload: true,
  // },
  {
    plugin: InternalPosterPlugin,
    docs: internalPosterPluginDocs,
  },
  {
    plugin: LocateUserPlugin,
    docs: locateUserPluginDocs,
  },
  {
    plugin: LogsPlugin,
    docs: logsPluginDocs,
  },
  {
    plugin: MessageSaverPlugin,
    docs: messageSaverPluginDocs,
    autoload: true,
  },
  {
    plugin: ModActionsPlugin,
    docs: modActionsPluginDocs,
  },
  {
    plugin: MutesPlugin,
    docs: mutesPluginDocs,
    autoload: true,
  },
  {
    plugin: NameHistoryPlugin,
    docs: nameHistoryPluginDocs,
    autoload: true,
  },
  {
    plugin: PersistPlugin,
    docs: persistPluginDocs,
  },
  {
    plugin: PhishermanPlugin,
    docs: phishermanPluginDocs,
  },
  {
    plugin: PingableRolesPlugin,
    docs: pingableRolesPluginDocs,
  },
  {
    plugin: PostPlugin,
    docs: postPluginDocs,
  },
  {
    plugin: ReactionRolesPlugin,
    docs: reactionRolesPluginDocs,
  },
  {
    plugin: RemindersPlugin,
    docs: remindersPluginDocs,
  },
  {
    plugin: RoleButtonsPlugin,
    docs: roleButtonsPluginDocs,
  },
  {
    plugin: RoleManagerPlugin,
    docs: roleManagerPluginDocs,
  },
  {
    plugin: RolesPlugin,
    docs: rolesPluginDocs,
  },
  {
    plugin: SelfGrantableRolesPlugin,
    docs: selfGrantableRolesPluginDocs,
  },
  {
    plugin: SlowmodePlugin,
    docs: slowmodePluginDocs,
  },
  {
    plugin: SpamPlugin,
    docs: spamPluginDocs,
  },
  {
    plugin: StarboardPlugin,
    docs: starboardPluginDocs,
  },
  {
    plugin: TagsPlugin,
    docs: tagsPluginDocs,
  },
  {
    plugin: TimeAndDatePlugin,
    docs: timeAndDatePluginDocs,
    autoload: true,
  },
  {
    plugin: UsernameSaverPlugin,
    docs: usernameSaverPluginDocs,
  },
  {
    plugin: UtilityPlugin,
    docs: utilityPluginDocs,
  },
  {
    plugin: WelcomeMessagePlugin,
    docs: welcomeMessagePluginDocs,
  },
];

export const availableGlobalPlugins: ZeppelinGlobalPluginInfo[] = [
  {
    plugin: GuildConfigReloaderPlugin,
    docs: guildConfigReloaderPluginDocs,
  },
  {
    plugin: BotControlPlugin,
    docs: botControlPluginDocs,
  },
  {
    plugin: GuildAccessMonitorPlugin,
    docs: guildAccessMonitorPluginDocs,
  },
=======
import { GlobalPluginBlueprint, GuildPluginBlueprint } from "knub";
import { AutoDeletePlugin } from "./AutoDelete/AutoDeletePlugin.js";
import { AutoReactionsPlugin } from "./AutoReactions/AutoReactionsPlugin.js";
import { AutomodPlugin } from "./Automod/AutomodPlugin.js";
import { BotControlPlugin } from "./BotControl/BotControlPlugin.js";
import { CasesPlugin } from "./Cases/CasesPlugin.js";
import { CensorPlugin } from "./Censor/CensorPlugin.js";
import { ChannelArchiverPlugin } from "./ChannelArchiver/ChannelArchiverPlugin.js";
import { CommonPlugin } from "./Common/CommonPlugin.js";
import { CompanionChannelsPlugin } from "./CompanionChannels/CompanionChannelsPlugin.js";
import { ContextMenuPlugin } from "./ContextMenus/ContextMenuPlugin.js";
import { CountersPlugin } from "./Counters/CountersPlugin.js";
import { CustomEventsPlugin } from "./CustomEvents/CustomEventsPlugin.js";
import { GuildAccessMonitorPlugin } from "./GuildAccessMonitor/GuildAccessMonitorPlugin.js";
import { GuildConfigReloaderPlugin } from "./GuildConfigReloader/GuildConfigReloaderPlugin.js";
import { GuildInfoSaverPlugin } from "./GuildInfoSaver/GuildInfoSaverPlugin.js";
import { InternalPosterPlugin } from "./InternalPoster/InternalPosterPlugin.js";
import { LocateUserPlugin } from "./LocateUser/LocateUserPlugin.js";
import { LogsPlugin } from "./Logs/LogsPlugin.js";
import { MessageSaverPlugin } from "./MessageSaver/MessageSaverPlugin.js";
import { ModActionsPlugin } from "./ModActions/ModActionsPlugin.js";
import { MutesPlugin } from "./Mutes/MutesPlugin.js";
import { NameHistoryPlugin } from "./NameHistory/NameHistoryPlugin.js";
import { PersistPlugin } from "./Persist/PersistPlugin.js";
import { PhishermanPlugin } from "./Phisherman/PhishermanPlugin.js";
import { PingableRolesPlugin } from "./PingableRoles/PingableRolesPlugin.js";
import { PostPlugin } from "./Post/PostPlugin.js";
import { ReactionRolesPlugin } from "./ReactionRoles/ReactionRolesPlugin.js";
import { RemindersPlugin } from "./Reminders/RemindersPlugin.js";
import { RoleButtonsPlugin } from "./RoleButtons/RoleButtonsPlugin.js";
import { RoleManagerPlugin } from "./RoleManager/RoleManagerPlugin.js";
import { RolesPlugin } from "./Roles/RolesPlugin.js";
import { SelfGrantableRolesPlugin } from "./SelfGrantableRoles/SelfGrantableRolesPlugin.js";
import { SlowmodePlugin } from "./Slowmode/SlowmodePlugin.js";
import { SpamPlugin } from "./Spam/SpamPlugin.js";
import { StarboardPlugin } from "./Starboard/StarboardPlugin.js";
import { TagsPlugin } from "./Tags/TagsPlugin.js";
import { TimeAndDatePlugin } from "./TimeAndDate/TimeAndDatePlugin.js";
import { UsernameSaverPlugin } from "./UsernameSaver/UsernameSaverPlugin.js";
import { UtilityPlugin } from "./Utility/UtilityPlugin.js";
import { WelcomeMessagePlugin } from "./WelcomeMessage/WelcomeMessagePlugin.js";

// prettier-ignore
export const guildPlugins: Array<GuildPluginBlueprint<any, any>> = [
  AutoDeletePlugin,
  AutoReactionsPlugin,
  GuildInfoSaverPlugin,
  CensorPlugin,
  ChannelArchiverPlugin,
  LocateUserPlugin,
  LogsPlugin,
  PersistPlugin,
  PingableRolesPlugin,
  PostPlugin,
  ReactionRolesPlugin,
  MessageSaverPlugin,
  ModActionsPlugin,
  // GuildMemberCachePlugin, // FIXME: New caching thing, or fix deadlocks with this plugin
  NameHistoryPlugin,
  RemindersPlugin,
  RolesPlugin,
  SelfGrantableRolesPlugin,
  SlowmodePlugin,
  SpamPlugin,
  StarboardPlugin,
  TagsPlugin,
  UsernameSaverPlugin,
  UtilityPlugin,
  WelcomeMessagePlugin,
  CasesPlugin,
  MutesPlugin,
  AutomodPlugin,
  CompanionChannelsPlugin,
  CustomEventsPlugin,
  TimeAndDatePlugin,
  CountersPlugin,
  ContextMenuPlugin,
  PhishermanPlugin,
  InternalPosterPlugin,
  RoleManagerPlugin,
  RoleButtonsPlugin,
  CommonPlugin,
];

// prettier-ignore
export const globalPlugins: Array<GlobalPluginBlueprint<any, any>> = [
  GuildConfigReloaderPlugin,
  BotControlPlugin,
  GuildAccessMonitorPlugin,
];

// prettier-ignore
export const baseGuildPlugins: Array<GuildPluginBlueprint<any, any>> = [
  GuildInfoSaverPlugin,
  MessageSaverPlugin,
  NameHistoryPlugin,
  // GuildMemberCachePlugin, // FIXME: New caching thing, or fix deadlocks with this plugin
  CasesPlugin,
  MutesPlugin,
  TimeAndDatePlugin,
  CommonPlugin,
  // TODO: Replace these with proper dependencies
>>>>>>> 45e3fe2e
];<|MERGE_RESOLUTION|>--- conflicted
+++ resolved
@@ -1,4 +1,3 @@
-<<<<<<< HEAD
 import { ZeppelinGlobalPluginInfo, ZeppelinGuildPluginInfo } from "../types.js";
 import { AutoDeletePlugin } from "./AutoDelete/AutoDeletePlugin.js";
 import { autoDeletePluginDocs } from "./AutoDelete/docs.js";
@@ -12,6 +11,8 @@
 import { casesPluginDocs } from "./Cases/docs.js";
 import { CensorPlugin } from "./Censor/CensorPlugin.js";
 import { censorPluginDocs } from "./Censor/docs.js";
+import { CommonPlugin } from "./Common/CommonPlugin.js";
+import { commonPluginDocs } from "./Common/docs.js";
 import { CompanionChannelsPlugin } from "./CompanionChannels/CompanionChannelsPlugin.js";
 import { companionChannelsPluginDocs } from "./CompanionChannels/docs.js";
 import { ContextMenuPlugin } from "./ContextMenus/ContextMenuPlugin.js";
@@ -230,6 +231,11 @@
     plugin: WelcomeMessagePlugin,
     docs: welcomeMessagePluginDocs,
   },
+  {
+    plugin: CommonPlugin,
+    docs: commonPluginDocs,
+    autoload: true,
+  },
 ];
 
 export const availableGlobalPlugins: ZeppelinGlobalPluginInfo[] = [
@@ -245,108 +251,4 @@
     plugin: GuildAccessMonitorPlugin,
     docs: guildAccessMonitorPluginDocs,
   },
-=======
-import { GlobalPluginBlueprint, GuildPluginBlueprint } from "knub";
-import { AutoDeletePlugin } from "./AutoDelete/AutoDeletePlugin.js";
-import { AutoReactionsPlugin } from "./AutoReactions/AutoReactionsPlugin.js";
-import { AutomodPlugin } from "./Automod/AutomodPlugin.js";
-import { BotControlPlugin } from "./BotControl/BotControlPlugin.js";
-import { CasesPlugin } from "./Cases/CasesPlugin.js";
-import { CensorPlugin } from "./Censor/CensorPlugin.js";
-import { ChannelArchiverPlugin } from "./ChannelArchiver/ChannelArchiverPlugin.js";
-import { CommonPlugin } from "./Common/CommonPlugin.js";
-import { CompanionChannelsPlugin } from "./CompanionChannels/CompanionChannelsPlugin.js";
-import { ContextMenuPlugin } from "./ContextMenus/ContextMenuPlugin.js";
-import { CountersPlugin } from "./Counters/CountersPlugin.js";
-import { CustomEventsPlugin } from "./CustomEvents/CustomEventsPlugin.js";
-import { GuildAccessMonitorPlugin } from "./GuildAccessMonitor/GuildAccessMonitorPlugin.js";
-import { GuildConfigReloaderPlugin } from "./GuildConfigReloader/GuildConfigReloaderPlugin.js";
-import { GuildInfoSaverPlugin } from "./GuildInfoSaver/GuildInfoSaverPlugin.js";
-import { InternalPosterPlugin } from "./InternalPoster/InternalPosterPlugin.js";
-import { LocateUserPlugin } from "./LocateUser/LocateUserPlugin.js";
-import { LogsPlugin } from "./Logs/LogsPlugin.js";
-import { MessageSaverPlugin } from "./MessageSaver/MessageSaverPlugin.js";
-import { ModActionsPlugin } from "./ModActions/ModActionsPlugin.js";
-import { MutesPlugin } from "./Mutes/MutesPlugin.js";
-import { NameHistoryPlugin } from "./NameHistory/NameHistoryPlugin.js";
-import { PersistPlugin } from "./Persist/PersistPlugin.js";
-import { PhishermanPlugin } from "./Phisherman/PhishermanPlugin.js";
-import { PingableRolesPlugin } from "./PingableRoles/PingableRolesPlugin.js";
-import { PostPlugin } from "./Post/PostPlugin.js";
-import { ReactionRolesPlugin } from "./ReactionRoles/ReactionRolesPlugin.js";
-import { RemindersPlugin } from "./Reminders/RemindersPlugin.js";
-import { RoleButtonsPlugin } from "./RoleButtons/RoleButtonsPlugin.js";
-import { RoleManagerPlugin } from "./RoleManager/RoleManagerPlugin.js";
-import { RolesPlugin } from "./Roles/RolesPlugin.js";
-import { SelfGrantableRolesPlugin } from "./SelfGrantableRoles/SelfGrantableRolesPlugin.js";
-import { SlowmodePlugin } from "./Slowmode/SlowmodePlugin.js";
-import { SpamPlugin } from "./Spam/SpamPlugin.js";
-import { StarboardPlugin } from "./Starboard/StarboardPlugin.js";
-import { TagsPlugin } from "./Tags/TagsPlugin.js";
-import { TimeAndDatePlugin } from "./TimeAndDate/TimeAndDatePlugin.js";
-import { UsernameSaverPlugin } from "./UsernameSaver/UsernameSaverPlugin.js";
-import { UtilityPlugin } from "./Utility/UtilityPlugin.js";
-import { WelcomeMessagePlugin } from "./WelcomeMessage/WelcomeMessagePlugin.js";
-
-// prettier-ignore
-export const guildPlugins: Array<GuildPluginBlueprint<any, any>> = [
-  AutoDeletePlugin,
-  AutoReactionsPlugin,
-  GuildInfoSaverPlugin,
-  CensorPlugin,
-  ChannelArchiverPlugin,
-  LocateUserPlugin,
-  LogsPlugin,
-  PersistPlugin,
-  PingableRolesPlugin,
-  PostPlugin,
-  ReactionRolesPlugin,
-  MessageSaverPlugin,
-  ModActionsPlugin,
-  // GuildMemberCachePlugin, // FIXME: New caching thing, or fix deadlocks with this plugin
-  NameHistoryPlugin,
-  RemindersPlugin,
-  RolesPlugin,
-  SelfGrantableRolesPlugin,
-  SlowmodePlugin,
-  SpamPlugin,
-  StarboardPlugin,
-  TagsPlugin,
-  UsernameSaverPlugin,
-  UtilityPlugin,
-  WelcomeMessagePlugin,
-  CasesPlugin,
-  MutesPlugin,
-  AutomodPlugin,
-  CompanionChannelsPlugin,
-  CustomEventsPlugin,
-  TimeAndDatePlugin,
-  CountersPlugin,
-  ContextMenuPlugin,
-  PhishermanPlugin,
-  InternalPosterPlugin,
-  RoleManagerPlugin,
-  RoleButtonsPlugin,
-  CommonPlugin,
-];
-
-// prettier-ignore
-export const globalPlugins: Array<GlobalPluginBlueprint<any, any>> = [
-  GuildConfigReloaderPlugin,
-  BotControlPlugin,
-  GuildAccessMonitorPlugin,
-];
-
-// prettier-ignore
-export const baseGuildPlugins: Array<GuildPluginBlueprint<any, any>> = [
-  GuildInfoSaverPlugin,
-  MessageSaverPlugin,
-  NameHistoryPlugin,
-  // GuildMemberCachePlugin, // FIXME: New caching thing, or fix deadlocks with this plugin
-  CasesPlugin,
-  MutesPlugin,
-  TimeAndDatePlugin,
-  CommonPlugin,
-  // TODO: Replace these with proper dependencies
->>>>>>> 45e3fe2e
 ];