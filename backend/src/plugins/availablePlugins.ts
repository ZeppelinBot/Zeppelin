--- conflicted
+++ resolved
@@ -1,29 +1,23 @@
 import { UtilityPlugin } from "./Utility/UtilityPlugin";
 import { LocateUserPlugin } from "./LocateUser/LocateUserPlugin";
 import { ZeppelinPluginBlueprint } from "./ZeppelinPluginBlueprint";
-<<<<<<< HEAD
 import { PersistPlugin } from "./Persist/PersistPlugin";
-=======
 import { NameHistoryPlugin } from "./NameHistory/NameHistoryPlugin";
 import { MessageSaverPlugin } from "./MessageSaver/MessageSaverPlugin";
 import { AutoReactionsPlugin } from "./AutoReactions/AutoReactionsPlugin";
 import { RemindersPlugin } from "./Reminders/RemindersPlugin";
 import { UsernameSaverPlugin } from "./UsernameSaver/UsernameSaverPlugin";
 import { WelcomeMessagePlugin } from "./WelcomeMessage/WelcomeMessagePlugin";
->>>>>>> b464db90
 
 // prettier-ignore
 export const guildPlugins: Array<ZeppelinPluginBlueprint<any>> = [
   AutoReactionsPlugin,
   LocateUserPlugin,
-<<<<<<< HEAD
   PersistPlugin,
-=======
   NameHistoryPlugin,
   MessageSaverPlugin,
   RemindersPlugin,
   UsernameSaverPlugin,
->>>>>>> b464db90
   UtilityPlugin,
   WelcomeMessagePlugin,
 ];
