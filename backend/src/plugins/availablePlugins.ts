--- conflicted
+++ resolved
@@ -1,21 +1,15 @@
 import { UtilityPlugin } from "./Utility/UtilityPlugin";
 import { LocateUserPlugin } from "./LocateUser/LocateUserPlugin";
 import { ZeppelinPluginBlueprint } from "./ZeppelinPluginBlueprint";
-<<<<<<< HEAD
 import { RemindersPlugin } from "./Reminders/RemindersPlugin";
-=======
 import { UsernameSaverPlugin } from "./UsernameSaver/UsernameSaverPlugin";
 import { WelcomeMessagePlugin } from "./WelcomeMessage/WelcomeMessagePlugin";
->>>>>>> 988d89cb
 
 // prettier-ignore
 export const guildPlugins: Array<ZeppelinPluginBlueprint<any>> = [
   LocateUserPlugin,
-<<<<<<< HEAD
   RemindersPlugin,
-=======
   UsernameSaverPlugin,
->>>>>>> 988d89cb
   UtilityPlugin,
   WelcomeMessagePlugin,
 ];
