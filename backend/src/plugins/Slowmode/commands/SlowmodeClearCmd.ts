import { ChannelType, escapeInlineCode } from "discord.js";
import { commandTypeHelpers as ct } from "../../../commandTypes";
<<<<<<< HEAD
import { asSingleLine, renderUserUsername } from "../../../utils";
=======
import { sendErrorMessage, sendSuccessMessage } from "../../../pluginUtils";
import { asSingleLine, renderUsername } from "../../../utils";
>>>>>>> ffa9eeb3
import { getMissingChannelPermissions } from "../../../utils/getMissingChannelPermissions";
import { missingPermissionError } from "../../../utils/missingPermissionError";
import { CommonPlugin } from "../../Common/CommonPlugin";
import { BOT_SLOWMODE_CLEAR_PERMISSIONS } from "../requiredPermissions";
import { slowmodeCmd } from "../types";
import { clearBotSlowmodeFromUserId } from "../util/clearBotSlowmodeFromUserId";

export const SlowmodeClearCmd = slowmodeCmd({
  trigger: ["slowmode clear", "slowmode c"],
  permission: "can_manage",

  signature: {
    channel: ct.textChannel(),
    user: ct.resolvedUserLoose(),

    force: ct.bool({ option: true, isSwitch: true }),
  },

  async run({ message: msg, args, pluginData }) {
    const channelSlowmode = await pluginData.state.slowmodes.getChannelSlowmode(args.channel.id);
    if (!channelSlowmode) {
      pluginData.getPlugin(CommonPlugin).sendErrorMessage(msg, "Channel doesn't have slowmode!");
      return;
    }

    const me = pluginData.guild.members.cache.get(pluginData.client.user!.id)!;
    const missingPermissions = getMissingChannelPermissions(me, args.channel, BOT_SLOWMODE_CLEAR_PERMISSIONS);
    if (missingPermissions) {
      pluginData
        .getPlugin(CommonPlugin)
        .sendErrorMessage(msg, `Unable to clear slowmode. ${missingPermissionError(missingPermissions)}`);
      return;
    }

    try {
      if (args.channel.type === ChannelType.GuildText) {
        await clearBotSlowmodeFromUserId(pluginData, args.channel, args.user.id, args.force);
      } else {
        pluginData.getPlugin(CommonPlugin).sendErrorMessage(
          msg,
          asSingleLine(`
            Failed to clear slowmode from **${renderUsername(args.user)}** in <#${args.channel.id}>:
            Threads cannot have Bot Slowmode
          `),
        );
        return;
      }
    } catch (e) {
      pluginData.getPlugin(CommonPlugin).sendErrorMessage(
        msg,
        asSingleLine(`
          Failed to clear slowmode from **${renderUsername(args.user)}** in <#${args.channel.id}>:
          \`${escapeInlineCode(e.message)}\`
        `),
      );
      return;
    }

<<<<<<< HEAD
    pluginData
      .getPlugin(CommonPlugin)
      .sendSuccessMessage(msg, `Slowmode cleared from **${renderUserUsername(args.user)}** in <#${args.channel.id}>`);
=======
    sendSuccessMessage(
      pluginData,
      msg.channel,
      `Slowmode cleared from **${renderUsername(args.user)}** in <#${args.channel.id}>`,
    );
>>>>>>> ffa9eeb3
  },
});<|MERGE_RESOLUTION|>--- conflicted
+++ resolved
@@ -1,11 +1,6 @@
 import { ChannelType, escapeInlineCode } from "discord.js";
 import { commandTypeHelpers as ct } from "../../../commandTypes";
-<<<<<<< HEAD
-import { asSingleLine, renderUserUsername } from "../../../utils";
-=======
-import { sendErrorMessage, sendSuccessMessage } from "../../../pluginUtils";
 import { asSingleLine, renderUsername } from "../../../utils";
->>>>>>> ffa9eeb3
 import { getMissingChannelPermissions } from "../../../utils/getMissingChannelPermissions";
 import { missingPermissionError } from "../../../utils/missingPermissionError";
 import { CommonPlugin } from "../../Common/CommonPlugin";
@@ -64,16 +59,8 @@
       return;
     }
 
-<<<<<<< HEAD
     pluginData
       .getPlugin(CommonPlugin)
-      .sendSuccessMessage(msg, `Slowmode cleared from **${renderUserUsername(args.user)}** in <#${args.channel.id}>`);
-=======
-    sendSuccessMessage(
-      pluginData,
-      msg.channel,
-      `Slowmode cleared from **${renderUsername(args.user)}** in <#${args.channel.id}>`,
-    );
->>>>>>> ffa9eeb3
+      .sendSuccessMessage(msg, `Slowmode cleared from **${renderUsername(args.user)}** in <#${args.channel.id}>`);
   },
 });