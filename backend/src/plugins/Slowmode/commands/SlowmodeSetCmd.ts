--- conflicted
+++ resolved
@@ -1,23 +1,11 @@
 import { escapeInlineCode } from "discord.js";
 import humanizeDuration from "humanize-duration";
-<<<<<<< HEAD
-import { commandTypeHelpers as ct } from "../../../commandTypes";
-import { sendErrorMessage, sendSuccessMessage } from "../../../pluginUtils";
-import { DAYS, HOURS, MINUTES, asSingleLine } from "../../../utils";
-import { slowmodeCmd } from "../types";
-import { actualDisableSlowmodeCmd } from "../util/actualDisableSlowmodeCmd";
-import { disableBotSlowmodeForChannel } from "../util/disableBotSlowmodeForChannel";
-=======
 import { commandTypeHelpers as ct } from "../../../commandTypes.js";
 import { sendErrorMessage, sendSuccessMessage } from "../../../pluginUtils.js";
-import { asSingleLine, DAYS, HOURS, MINUTES } from "../../../utils.js";
-import { getMissingPermissions } from "../../../utils/getMissingPermissions.js";
-import { missingPermissionError } from "../../../utils/missingPermissionError.js";
-import { BOT_SLOWMODE_PERMISSIONS, NATIVE_SLOWMODE_PERMISSIONS } from "../requiredPermissions.js";
+import { DAYS, HOURS, MINUTES, asSingleLine } from "../../../utils.js";
 import { slowmodeCmd } from "../types.js";
 import { actualDisableSlowmodeCmd } from "../util/actualDisableSlowmodeCmd.js";
 import { disableBotSlowmodeForChannel } from "../util/disableBotSlowmodeForChannel.js";
->>>>>>> 8a4f7fe0
 
 const MAX_NATIVE_SLOWMODE = 6 * HOURS; // 6 hours
 const MAX_BOT_SLOWMODE = DAYS * 365 * 100; // 100 years
