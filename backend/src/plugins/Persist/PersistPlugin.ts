import { PluginOptions } from "knub";
import { GuildLogs } from "../../data/GuildLogs";
import { GuildPersistedData } from "../../data/GuildPersistedData";
import { trimPluginDescription } from "../../utils";
import { LogsPlugin } from "../Logs/LogsPlugin";
import { RoleManagerPlugin } from "../RoleManager/RoleManagerPlugin";
import { zeppelinGuildPlugin } from "../ZeppelinPluginBlueprint";
import { LoadDataEvt } from "./events/LoadDataEvt";
import { StoreDataEvt } from "./events/StoreDataEvt";
import { PersistPluginType, zPersistConfig } from "./types";

const defaultOptions: PluginOptions<PersistPluginType> = {
  config: {
    persisted_roles: [],
    persist_nicknames: false,
    persist_voice_mutes: false,
  },
};

export const PersistPlugin = zeppelinGuildPlugin<PersistPluginType>()({
  name: "persist",
  showInDocs: true,
  info: {
    prettyName: "Persist",
    description: trimPluginDescription(`
      Re-apply roles or nicknames for users when they rejoin the server.
      Mute roles are re-applied automatically, this plugin is not required for that.
    `),
    configSchema: zPersistConfig,
  },

<<<<<<< HEAD
  dependencies: () => [LogsPlugin, RoleManagerPlugin, GuildMemberCachePlugin],
  configParser: (input) => zPersistConfig.parse(input),
=======
  dependencies: () => [LogsPlugin, RoleManagerPlugin],
  configParser: makeIoTsConfigParser(ConfigSchema),
>>>>>>> cfadfe2d
  defaultOptions,

  // prettier-ignore
  events: [
    StoreDataEvt,
    LoadDataEvt,
  ],

  beforeLoad(pluginData) {
    const { state, guild } = pluginData;

    state.persistedData = GuildPersistedData.getGuildInstance(guild.id);
    state.logs = new GuildLogs(guild.id);
  },
});<|MERGE_RESOLUTION|>--- conflicted
+++ resolved
@@ -29,13 +29,8 @@
     configSchema: zPersistConfig,
   },
 
-<<<<<<< HEAD
-  dependencies: () => [LogsPlugin, RoleManagerPlugin, GuildMemberCachePlugin],
+  dependencies: () => [LogsPlugin, RoleManagerPlugin],
   configParser: (input) => zPersistConfig.parse(input),
-=======
-  dependencies: () => [LogsPlugin, RoleManagerPlugin],
-  configParser: makeIoTsConfigParser(ConfigSchema),
->>>>>>> cfadfe2d
   defaultOptions,
 
   // prettier-ignore
