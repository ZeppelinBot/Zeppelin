--- conflicted
+++ resolved
@@ -1,11 +1,7 @@
 import { Snowflake } from "discord.js";
 import moment from "moment-timezone";
 import { commandTypeHelpers as ct } from "../../../commandTypes.js";
-<<<<<<< HEAD
-import { isOwner, sendErrorMessage } from "../../../pluginUtils.js";
-=======
 import { isOwner } from "../../../pluginUtils.js";
->>>>>>> 45e3fe2e
 import { SECONDS, confirm, noop, renderUsername } from "../../../utils.js";
 import { TimeAndDatePlugin } from "../../TimeAndDate/TimeAndDatePlugin.js";
 import { rehostAttachment } from "../rehostAttachment.js";
