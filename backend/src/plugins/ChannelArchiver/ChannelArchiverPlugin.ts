import { guildPlugin } from "knub";
import z from "zod";
<<<<<<< HEAD
=======
import { CommonPlugin } from "../Common/CommonPlugin.js";
>>>>>>> 45e3fe2e
import { TimeAndDatePlugin } from "../TimeAndDate/TimeAndDatePlugin.js";
import { ArchiveChannelCmd } from "./commands/ArchiveChannelCmd.js";
import { ChannelArchiverPluginType } from "./types.js";

export const ChannelArchiverPlugin = guildPlugin<ChannelArchiverPluginType>()({
  name: "channel_archiver",

  dependencies: () => [TimeAndDatePlugin],
  configParser: (input) => z.strictObject({}).parse(input),

  // prettier-ignore
  messageCommands: [
      ArchiveChannelCmd,
  ],

  beforeStart(pluginData) {
    pluginData.state.common = pluginData.getPlugin(CommonPlugin);
  },
});<|MERGE_RESOLUTION|>--- conflicted
+++ resolved
@@ -1,9 +1,6 @@
 import { guildPlugin } from "knub";
 import z from "zod";
-<<<<<<< HEAD
-=======
 import { CommonPlugin } from "../Common/CommonPlugin.js";
->>>>>>> 45e3fe2e
 import { TimeAndDatePlugin } from "../TimeAndDate/TimeAndDatePlugin.js";
 import { ArchiveChannelCmd } from "./commands/ArchiveChannelCmd.js";
 import { ChannelArchiverPluginType } from "./types.js";
