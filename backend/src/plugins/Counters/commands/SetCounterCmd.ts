--- conflicted
+++ resolved
@@ -2,10 +2,6 @@
 import { guildPluginMessageCommand } from "knub";
 import { waitForReply } from "knub/helpers";
 import { commandTypeHelpers as ct } from "../../../commandTypes.js";
-<<<<<<< HEAD
-import { sendErrorMessage } from "../../../pluginUtils.js";
-=======
->>>>>>> 45e3fe2e
 import { UnknownUser, resolveUser } from "../../../utils.js";
 import { setCounterValue } from "../functions/setCounterValue.js";
 import { CountersPluginType } from "../types.js";
