import { guildPluginMessageCommand } from "knub";
import { commandTypeHelpers as ct } from "../../../commandTypes.js";
<<<<<<< HEAD
import { sendErrorMessage, sendSuccessMessage } from "../../../pluginUtils.js";
=======
>>>>>>> 45e3fe2e
import { confirm, noop, trimMultilineString } from "../../../utils.js";
import { resetAllCounterValues } from "../functions/resetAllCounterValues.js";
import { CountersPluginType } from "../types.js";

export const ResetAllCounterValuesCmd = guildPluginMessageCommand<CountersPluginType>()({
  trigger: ["counters reset_all"],
  permission: "can_reset_all",

  signature: {
    counterName: ct.string(),
  },

  async run({ pluginData, message, args }) {
    const config = await pluginData.config.getForMessage(message);
    const counter = config.counters[args.counterName];
    const counterId = pluginData.state.counterIds[args.counterName];
    if (!counter || !counterId) {
      void pluginData.state.common.sendErrorMessage(message, `Unknown counter: ${args.counterName}`);
      return;
    }

    if (counter.can_reset_all === false) {
      void pluginData.state.common.sendErrorMessage(
        message,
        `Missing permissions to reset all of this counter's values`,
      );
      return;
    }

    const counterName = counter.name || args.counterName;
    const confirmed = await confirm(message, message.author.id, {
      content: trimMultilineString(`
        Do you want to reset **ALL** values for counter **${counterName}**?
        This will reset the counter for **all** users and channels.
        **Note:** This will *not* trigger any triggers or counter triggers.
      `),
    });
    if (!confirmed) {
      void pluginData.state.common.sendErrorMessage(message, "Cancelled");
      return;
    }

    const loadingMessage = await message.channel
      .send(`Resetting counter **${counterName}**. This might take a while. Please don't reload the config.`)
      .catch(() => null);

    await resetAllCounterValues(pluginData, args.counterName);

    loadingMessage?.delete().catch(noop);
    void pluginData.state.common.sendSuccessMessage(
      message,
      `All counter values for **${counterName}** have been reset`,
    );

    pluginData.getKnubInstance().reloadGuild(pluginData.guild.id);
  },
});<|MERGE_RESOLUTION|>--- conflicted
+++ resolved
@@ -1,9 +1,5 @@
 import { guildPluginMessageCommand } from "knub";
 import { commandTypeHelpers as ct } from "../../../commandTypes.js";
-<<<<<<< HEAD
-import { sendErrorMessage, sendSuccessMessage } from "../../../pluginUtils.js";
-=======
->>>>>>> 45e3fe2e
 import { confirm, noop, trimMultilineString } from "../../../utils.js";
 import { resetAllCounterValues } from "../functions/resetAllCounterValues.js";
 import { CountersPluginType } from "../types.js";
