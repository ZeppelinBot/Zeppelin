--- conflicted
+++ resolved
@@ -1,10 +1,6 @@
 import { Snowflake } from "discord.js";
 import { getChannelId, getRoleId } from "knub/helpers";
 import { commandTypeHelpers as ct } from "../../../commandTypes.js";
-<<<<<<< HEAD
-import { sendErrorMessage } from "../../../pluginUtils.js";
-=======
->>>>>>> 45e3fe2e
 import { isValidSnowflake, noop, parseInviteCodeInput, resolveInvite, resolveUser } from "../../../utils.js";
 import { canReadChannel } from "../../../utils/canReadChannel.js";
 import { resolveMessageTarget } from "../../../utils/resolveMessageTarget.js";
