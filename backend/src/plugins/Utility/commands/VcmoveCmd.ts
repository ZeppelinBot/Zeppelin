--- conflicted
+++ resolved
@@ -1,10 +1,6 @@
 import { ChannelType, Snowflake, VoiceChannel } from "discord.js";
 import { commandTypeHelpers as ct } from "../../../commandTypes.js";
-<<<<<<< HEAD
-import { canActOn, sendErrorMessage, sendSuccessMessage } from "../../../pluginUtils.js";
-=======
 import { canActOn } from "../../../pluginUtils.js";
->>>>>>> 45e3fe2e
 import { channelMentionRegex, isSnowflake, renderUsername, simpleClosestStringMatch } from "../../../utils.js";
 import { LogsPlugin } from "../../Logs/LogsPlugin.js";
 import { utilityCmd } from "../types.js";
