import { ChannelType, Snowflake, VoiceChannel } from "discord.js";
import { commandTypeHelpers as ct } from "../../../commandTypes";
<<<<<<< HEAD
import { canActOn } from "../../../pluginUtils";
import { channelMentionRegex, isSnowflake, renderUserUsername, simpleClosestStringMatch } from "../../../utils";
import { CommonPlugin } from "../../Common/CommonPlugin";
=======
import { canActOn, sendErrorMessage, sendSuccessMessage } from "../../../pluginUtils";
import { channelMentionRegex, isSnowflake, renderUsername, simpleClosestStringMatch } from "../../../utils";
>>>>>>> ffa9eeb3
import { LogsPlugin } from "../../Logs/LogsPlugin";
import { utilityCmd } from "../types";

export const VcmoveCmd = utilityCmd({
  trigger: "vcmove",
  description: "Move a member to another voice channel",
  usage: "!vcmove @Dragory 473223047822704651",
  permission: "can_vcmove",

  signature: {
    member: ct.resolvedMember(),
    channel: ct.string({ catchAll: true }),
  },

  async run({ message: msg, args, pluginData }) {
    let channel: VoiceChannel;

    if (isSnowflake(args.channel)) {
      // Snowflake -> resolve channel directly
      const potentialChannel = pluginData.guild.channels.cache.get(args.channel as Snowflake);
      if (!potentialChannel || !(potentialChannel instanceof VoiceChannel)) {
        pluginData.getPlugin(CommonPlugin).sendErrorMessage(msg, "Unknown or non-voice channel");
        return;
      }

      channel = potentialChannel;
    } else if (channelMentionRegex.test(args.channel)) {
      // Channel mention -> parse channel id and resolve channel from that
      const channelId = args.channel.match(channelMentionRegex)![1];
      const potentialChannel = pluginData.guild.channels.cache.get(channelId as Snowflake);
      if (!potentialChannel || !(potentialChannel instanceof VoiceChannel)) {
        pluginData.getPlugin(CommonPlugin).sendErrorMessage(msg, "Unknown or non-voice channel");
        return;
      }

      channel = potentialChannel;
    } else {
      // Search string -> find closest matching voice channel name
      const voiceChannels = [...pluginData.guild.channels.cache.values()].filter(
        (c): c is VoiceChannel => c.type === ChannelType.GuildVoice,
      );
      const closestMatch = simpleClosestStringMatch(args.channel, voiceChannels, (ch) => ch.name);
      if (!closestMatch) {
        pluginData.getPlugin(CommonPlugin).sendErrorMessage(msg, "No matching voice channels");
        return;
      }

      channel = closestMatch;
    }

    if (!args.member.voice?.channelId) {
      pluginData.getPlugin(CommonPlugin).sendErrorMessage(msg, "Member is not in a voice channel");
      return;
    }

    if (args.member.voice.channelId === channel.id) {
      pluginData.getPlugin(CommonPlugin).sendErrorMessage(msg, "Member is already on that channel!");
      return;
    }

    const oldVoiceChannel = pluginData.guild.channels.cache.get(args.member.voice.channelId) as VoiceChannel;

    try {
      await args.member.edit({
        channel: channel.id,
      });
    } catch {
      pluginData.getPlugin(CommonPlugin).sendErrorMessage(msg, "Failed to move member");
      return;
    }

    pluginData.getPlugin(LogsPlugin).logVoiceChannelForceMove({
      mod: msg.author,
      member: args.member,
      oldChannel: oldVoiceChannel,
      newChannel: channel,
    });

<<<<<<< HEAD
    pluginData
      .getPlugin(CommonPlugin)
      .sendSuccessMessage(msg, `**${renderUserUsername(args.member.user)}** moved to **${channel.name}**`);
=======
    sendSuccessMessage(pluginData, msg.channel, `**${renderUsername(args.member)}** moved to **${channel.name}**`);
>>>>>>> ffa9eeb3
  },
});

export const VcmoveAllCmd = utilityCmd({
  trigger: "vcmoveall",
  description: "Move all members of a voice channel to another voice channel",
  usage: "!vcmoveall 551767166395875334 767497573560352798",
  permission: "can_vcmove",

  signature: {
    oldChannel: ct.voiceChannel(),
    channel: ct.string({ catchAll: true }),
  },

  async run({ message: msg, args, pluginData }) {
    let channel: VoiceChannel;

    if (isSnowflake(args.channel)) {
      // Snowflake -> resolve channel directly
      const potentialChannel = pluginData.guild.channels.cache.get(args.channel as Snowflake);
      if (!potentialChannel || !(potentialChannel instanceof VoiceChannel)) {
        pluginData.getPlugin(CommonPlugin).sendErrorMessage(msg, "Unknown or non-voice channel");
        return;
      }

      channel = potentialChannel;
    } else if (channelMentionRegex.test(args.channel)) {
      // Channel mention -> parse channel id and resolve channel from that
      const channelId = args.channel.match(channelMentionRegex)![1];
      const potentialChannel = pluginData.guild.channels.cache.get(channelId as Snowflake);
      if (!potentialChannel || !(potentialChannel instanceof VoiceChannel)) {
        pluginData.getPlugin(CommonPlugin).sendErrorMessage(msg, "Unknown or non-voice channel");
        return;
      }

      channel = potentialChannel;
    } else {
      // Search string -> find closest matching voice channel name
      const voiceChannels = [...pluginData.guild.channels.cache.values()].filter(
        (c): c is VoiceChannel => c.type === ChannelType.GuildVoice,
      );
      const closestMatch = simpleClosestStringMatch(args.channel, voiceChannels, (ch) => ch.name);
      if (!closestMatch) {
        pluginData.getPlugin(CommonPlugin).sendErrorMessage(msg, "No matching voice channels");
        return;
      }

      channel = closestMatch;
    }

    if (args.oldChannel.members.size === 0) {
      pluginData.getPlugin(CommonPlugin).sendErrorMessage(msg, "Voice channel is empty");
      return;
    }

    if (args.oldChannel.id === channel.id) {
      pluginData.getPlugin(CommonPlugin).sendErrorMessage(msg, "Cant move from and to the same channel!");
      return;
    }

    // Cant leave null, otherwise we get an assignment error in the catch
    let currMember = msg.member;
    const moveAmt = args.oldChannel.members.size;
    let errAmt = 0;
    for (const memberWithId of args.oldChannel.members) {
      currMember = memberWithId[1];

      // Check for permissions but allow self-moves
      if (currMember.id !== msg.member.id && !canActOn(pluginData, msg.member, currMember)) {
<<<<<<< HEAD
        pluginData
          .getPlugin(CommonPlugin)
          .sendErrorMessage(
            msg,
            `Failed to move ${renderUserUsername(currMember.user)} (${currMember.id}): You cannot act on this member`,
          );
=======
        sendErrorMessage(
          pluginData,
          msg.channel,
          `Failed to move ${renderUsername(currMember)} (${currMember.id}): You cannot act on this member`,
        );
>>>>>>> ffa9eeb3
        errAmt++;
        continue;
      }

      try {
        currMember.edit({
          channel: channel.id,
        });
      } catch {
        if (msg.member.id === currMember.id) {
          pluginData.getPlugin(CommonPlugin).sendErrorMessage(msg, "Unknown error when trying to move members");
          return;
        }
<<<<<<< HEAD
        pluginData
          .getPlugin(CommonPlugin)
          .sendErrorMessage(msg, `Failed to move ${renderUserUsername(currMember.user)} (${currMember.id})`);
=======
        sendErrorMessage(pluginData, msg.channel, `Failed to move ${renderUsername(currMember)} (${currMember.id})`);
>>>>>>> ffa9eeb3
        errAmt++;
        continue;
      }

      pluginData.getPlugin(LogsPlugin).logVoiceChannelForceMove({
        mod: msg.author,
        member: currMember,
        oldChannel: args.oldChannel,
        newChannel: channel,
      });
    }

    if (moveAmt !== errAmt) {
      pluginData
        .getPlugin(CommonPlugin)
        .sendSuccessMessage(
          msg,
          `${moveAmt - errAmt} members from **${args.oldChannel.name}** moved to **${channel.name}**`,
        );
    } else {
      pluginData.getPlugin(CommonPlugin).sendErrorMessage(msg, `Failed to move any members.`);
    }
  },
});<|MERGE_RESOLUTION|>--- conflicted
+++ resolved
@@ -1,13 +1,8 @@
 import { ChannelType, Snowflake, VoiceChannel } from "discord.js";
 import { commandTypeHelpers as ct } from "../../../commandTypes";
-<<<<<<< HEAD
 import { canActOn } from "../../../pluginUtils";
-import { channelMentionRegex, isSnowflake, renderUserUsername, simpleClosestStringMatch } from "../../../utils";
+import { channelMentionRegex, isSnowflake, renderUsername, simpleClosestStringMatch } from "../../../utils";
 import { CommonPlugin } from "../../Common/CommonPlugin";
-=======
-import { canActOn, sendErrorMessage, sendSuccessMessage } from "../../../pluginUtils";
-import { channelMentionRegex, isSnowflake, renderUsername, simpleClosestStringMatch } from "../../../utils";
->>>>>>> ffa9eeb3
 import { LogsPlugin } from "../../Logs/LogsPlugin";
 import { utilityCmd } from "../types";
 
@@ -86,13 +81,9 @@
       newChannel: channel,
     });
 
-<<<<<<< HEAD
     pluginData
       .getPlugin(CommonPlugin)
-      .sendSuccessMessage(msg, `**${renderUserUsername(args.member.user)}** moved to **${channel.name}**`);
-=======
-    sendSuccessMessage(pluginData, msg.channel, `**${renderUsername(args.member)}** moved to **${channel.name}**`);
->>>>>>> ffa9eeb3
+      .sendSuccessMessage(msg, `**${renderUsername(args.member)}** moved to **${channel.name}**`);
   },
 });
 
@@ -162,20 +153,12 @@
 
       // Check for permissions but allow self-moves
       if (currMember.id !== msg.member.id && !canActOn(pluginData, msg.member, currMember)) {
-<<<<<<< HEAD
         pluginData
           .getPlugin(CommonPlugin)
           .sendErrorMessage(
             msg,
-            `Failed to move ${renderUserUsername(currMember.user)} (${currMember.id}): You cannot act on this member`,
+            `Failed to move ${renderUsername(currMember)} (${currMember.id}): You cannot act on this member`,
           );
-=======
-        sendErrorMessage(
-          pluginData,
-          msg.channel,
-          `Failed to move ${renderUsername(currMember)} (${currMember.id}): You cannot act on this member`,
-        );
->>>>>>> ffa9eeb3
         errAmt++;
         continue;
       }
@@ -189,13 +172,9 @@
           pluginData.getPlugin(CommonPlugin).sendErrorMessage(msg, "Unknown error when trying to move members");
           return;
         }
-<<<<<<< HEAD
         pluginData
           .getPlugin(CommonPlugin)
-          .sendErrorMessage(msg, `Failed to move ${renderUserUsername(currMember.user)} (${currMember.id})`);
-=======
-        sendErrorMessage(pluginData, msg.channel, `Failed to move ${renderUsername(currMember)} (${currMember.id})`);
->>>>>>> ffa9eeb3
+          .sendErrorMessage(msg, `Failed to move ${renderUsername(currMember)} (${currMember.id})`);
         errAmt++;
         continue;
       }
