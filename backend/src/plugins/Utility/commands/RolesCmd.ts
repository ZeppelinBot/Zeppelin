import { Role } from "discord.js";
import { commandTypeHelpers as ct } from "../../../commandTypes.js";
<<<<<<< HEAD
import { sendErrorMessage } from "../../../pluginUtils.js";
=======
>>>>>>> 45e3fe2e
import { chunkArray, sorter, trimLines } from "../../../utils.js";
import { refreshMembersIfNeeded } from "../refreshMembers.js";
import { utilityCmd } from "../types.js";

export const RolesCmd = utilityCmd({
  trigger: "roles",
  description: "List all roles or roles matching a search",
  usage: "!roles mod",
  permission: "can_roles",

  signature: {
    search: ct.string({ required: false, catchAll: true }),

    counts: ct.switchOption(),
    sort: ct.string({ option: true }),
  },

  async run({ message: msg, args, pluginData }) {
    const { guild } = pluginData;

    let roles: Role[] = Array.from(guild.roles.cache.values());
    let sort = args.sort;

    if (args.search) {
      const searchStr = args.search.toLowerCase();
      roles = roles.filter((r) => r.name.toLowerCase().includes(searchStr) || r.id === searchStr);
    }

    let roleCounts: Map<string, number> | null = null;
    if (args.counts) {
      await refreshMembersIfNeeded(guild);

      roleCounts = new Map<string, number>(guild.roles.cache.map((r) => [r.id, 0]));

      for (const member of guild.members.cache.values()) {
        for (const id of member.roles.cache.keys()) {
          roleCounts.set(id, (roleCounts.get(id) ?? 0) + 1);
        }
      }

      // The "@everyone" role always has all members in it
      roleCounts.set(guild.id, guild.memberCount);

      if (!sort) sort = "-memberCount";
    }

    if (!sort) sort = "name";

    let sortDir: "ASC" | "DESC" = "ASC";
    if (sort[0] === "-") {
      sort = sort.slice(1);
      sortDir = "DESC";
    }

    if (sort === "position" || sort === "order") {
      roles.sort(sorter("position", sortDir));
    } else if (sort === "memberCount" && args.counts) {
      roles.sort((first, second) => roleCounts!.get(second.id)! - roleCounts!.get(first.id)!);
    } else if (sort === "name") {
      roles.sort(sorter((r) => r.name.toLowerCase(), sortDir));
    } else {
      void pluginData.state.common.sendErrorMessage(msg, "Unknown sorting method");
      return;
    }

    const longestId = roles.reduce((longest, role) => Math.max(longest, role.id.length), 0);

    const chunks = chunkArray(roles, 20);
    for (const [i, chunk] of chunks.entries()) {
      const roleLines = chunk.map((role) => {
        const paddedId = role.id.padEnd(longestId, " ");
        let line = `${paddedId} ${role.name}`;
        const memberCount = roleCounts?.get(role.id);
        if (memberCount !== undefined) {
          line += ` (${memberCount} ${memberCount === 1 ? "member" : "members"})`;
        }
        return line;
      });

      const codeBlock = "```py\n" + roleLines.join("\n") + "```";
      if (i === 0) {
        msg.channel.send(
          trimLines(`
          ${args.search ? "Total roles found" : "Total roles"}: ${roles.length}
          ${codeBlock}
        `),
        );
      } else {
        msg.channel.send(codeBlock);
      }
    }
  },
});<|MERGE_RESOLUTION|>--- conflicted
+++ resolved
@@ -1,9 +1,5 @@
 import { Role } from "discord.js";
 import { commandTypeHelpers as ct } from "../../../commandTypes.js";
-<<<<<<< HEAD
-import { sendErrorMessage } from "../../../pluginUtils.js";
-=======
->>>>>>> 45e3fe2e
 import { chunkArray, sorter, trimLines } from "../../../utils.js";
 import { refreshMembersIfNeeded } from "../refreshMembers.js";
 import { utilityCmd } from "../types.js";
