import { APIEmbed, ImageFormat } from "discord.js";
import { commandTypeHelpers as ct } from "../../../commandTypes.js";
<<<<<<< HEAD
import { sendErrorMessage } from "../../../pluginUtils.js";
=======
>>>>>>> 45e3fe2e
import { UnknownUser, renderUsername } from "../../../utils.js";
import { utilityCmd } from "../types.js";

export const AvatarCmd = utilityCmd({
  trigger: ["avatar", "av"],
  description: "Retrieves a user's profile picture",
  permission: "can_avatar",

  signature: {
    user: ct.resolvedMember({ required: false }) || ct.resolvedUserLoose({ required: false }),
  },

  async run({ message: msg, args, pluginData }) {
    const user = args.user ?? msg.member ?? msg.author;
    if (!(user instanceof UnknownUser)) {
      const embed: APIEmbed = {
        image: {
          url: user.displayAvatarURL({ extension: ImageFormat.PNG, size: 2048 }),
        },
        title: `Avatar of ${renderUsername(user)}:`,
      };
      msg.channel.send({ embeds: [embed] });
    } else {
      void pluginData.state.common.sendErrorMessage(msg, "Invalid user ID");
    }
  },
});<|MERGE_RESOLUTION|>--- conflicted
+++ resolved
@@ -1,9 +1,5 @@
 import { APIEmbed, ImageFormat } from "discord.js";
 import { commandTypeHelpers as ct } from "../../../commandTypes.js";
-<<<<<<< HEAD
-import { sendErrorMessage } from "../../../pluginUtils.js";
-=======
->>>>>>> 45e3fe2e
 import { UnknownUser, renderUsername } from "../../../utils.js";
 import { utilityCmd } from "../types.js";
 
