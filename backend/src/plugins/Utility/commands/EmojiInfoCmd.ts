import { commandTypeHelpers as ct } from "../../../commandTypes.js";
<<<<<<< HEAD
import { sendErrorMessage } from "../../../pluginUtils.js";
=======
>>>>>>> 45e3fe2e
import { getCustomEmojiId } from "../functions/getCustomEmojiId.js";
import { getEmojiInfoEmbed } from "../functions/getEmojiInfoEmbed.js";
import { utilityCmd } from "../types.js";

export const EmojiInfoCmd = utilityCmd({
  trigger: ["emoji", "emojiinfo"],
  description: "Show information about an emoji",
  usage: "!emoji 106391128718245888",
  permission: "can_emojiinfo",

  signature: {
    emoji: ct.string({ required: true }),
  },

  async run({ message, args, pluginData }) {
    const emojiId = getCustomEmojiId(args.emoji);
    if (!emojiId) {
      void pluginData.state.common.sendErrorMessage(message, "Emoji not found");
      return;
    }

    const embed = await getEmojiInfoEmbed(pluginData, emojiId);
    if (!embed) {
      void pluginData.state.common.sendErrorMessage(message, "Emoji not found");
      return;
    }

    message.channel.send({ embeds: [embed] });
  },
});<|MERGE_RESOLUTION|>--- conflicted
+++ resolved
@@ -1,8 +1,4 @@
 import { commandTypeHelpers as ct } from "../../../commandTypes.js";
-<<<<<<< HEAD
-import { sendErrorMessage } from "../../../pluginUtils.js";
-=======
->>>>>>> 45e3fe2e
 import { getCustomEmojiId } from "../functions/getCustomEmojiId.js";
 import { getEmojiInfoEmbed } from "../functions/getEmojiInfoEmbed.js";
 import { utilityCmd } from "../types.js";
