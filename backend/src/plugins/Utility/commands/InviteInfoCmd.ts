import { commandTypeHelpers as ct } from "../../../commandTypes.js";
<<<<<<< HEAD
import { sendErrorMessage } from "../../../pluginUtils.js";
=======
>>>>>>> 45e3fe2e
import { parseInviteCodeInput } from "../../../utils.js";
import { getInviteInfoEmbed } from "../functions/getInviteInfoEmbed.js";
import { utilityCmd } from "../types.js";

export const InviteInfoCmd = utilityCmd({
  trigger: ["invite", "inviteinfo"],
  description: "Show information about an invite",
  usage: "!invite overwatch",
  permission: "can_inviteinfo",

  signature: {
    inviteCode: ct.string(),
  },

  async run({ message, args, pluginData }) {
    const inviteCode = parseInviteCodeInput(args.inviteCode);
    const embed = await getInviteInfoEmbed(pluginData, inviteCode);
    if (!embed) {
      void pluginData.state.common.sendErrorMessage(message, "Unknown invite");
      return;
    }

    message.channel.send({ embeds: [embed] });
  },
});<|MERGE_RESOLUTION|>--- conflicted
+++ resolved
@@ -1,8 +1,4 @@
 import { commandTypeHelpers as ct } from "../../../commandTypes.js";
-<<<<<<< HEAD
-import { sendErrorMessage } from "../../../pluginUtils.js";
-=======
->>>>>>> 45e3fe2e
 import { parseInviteCodeInput } from "../../../utils.js";
 import { getInviteInfoEmbed } from "../functions/getInviteInfoEmbed.js";
 import { utilityCmd } from "../types.js";
