import { LoadedGuildPlugin, PluginCommandDefinition } from "knub";
import { commandTypeHelpers as ct } from "../../../commandTypes.js";
<<<<<<< HEAD
import { env } from "../../../env.js";
=======
>>>>>>> 45e3fe2e
import { createChunkedMessage } from "../../../utils.js";
import { utilityCmd } from "../types.js";

export const HelpCmd = utilityCmd({
  trigger: "help",
  description: "Show a quick reference for the specified command's usage",
  usage: "!help clean",
  permission: "can_help",

  signature: {
    command: ct.string({ catchAll: true }),
  },

  async run({ message: msg, args, pluginData }) {
    const searchStr = args.command.toLowerCase();

    const matchingCommands: Array<{
      plugin: LoadedGuildPlugin<any>;
      command: PluginCommandDefinition;
    }> = [];

    const guildData = pluginData.getKnubInstance().getLoadedGuild(pluginData.guild.id)!;
    for (const plugin of guildData.loadedPlugins.values()) {
      const registeredCommands = plugin.pluginData.messageCommands.getAll();
      for (const registeredCommand of registeredCommands) {
        for (const trigger of registeredCommand.originalTriggers) {
          const strTrigger = typeof trigger === "string" ? trigger : trigger.source;

          if (strTrigger.startsWith(searchStr)) {
            matchingCommands.push({
              plugin,
              command: registeredCommand,
            });
            break;
          }
        }
      }
    }

    const totalResults = matchingCommands.length;
    const limitedResults = matchingCommands.slice(0, 3);
    const commandSnippets = limitedResults.map(({ plugin, command }) => {
      const prefix: string = command.originalPrefix
        ? typeof command.originalPrefix === "string"
          ? command.originalPrefix
          : command.originalPrefix.source
        : "";

      const originalTrigger = command.originalTriggers[0];
      const trigger: string = originalTrigger
        ? typeof originalTrigger === "string"
          ? originalTrigger
          : originalTrigger.source
        : "";

      const description = command.config!.extra!.blueprint.description;
      const usage = command.config!.extra!.blueprint.usage;
      const commandSlug = trigger.trim().toLowerCase().replace(/\s/g, "-");

      let snippet = `**${prefix}${trigger}**`;
      if (description) snippet += `\n${description}`;
      if (usage) snippet += `\nBasic usage: \`${usage}\``;
      snippet += `\n<${env.DASHBOARD_URL}/docs/plugins/${plugin.blueprint.name}/usage#command-${commandSlug}>`;

      return snippet;
    });

    if (totalResults === 0) {
      msg.channel.send("No matching commands found!");
      return;
    }

    let message =
      totalResults !== limitedResults.length
        ? `Results (${totalResults} total, showing first ${limitedResults.length}):\n\n`
        : "";

    message += commandSnippets.join("\n\n");
    createChunkedMessage(msg.channel, message);
  },
});<|MERGE_RESOLUTION|>--- conflicted
+++ resolved
@@ -1,9 +1,5 @@
 import { LoadedGuildPlugin, PluginCommandDefinition } from "knub";
 import { commandTypeHelpers as ct } from "../../../commandTypes.js";
-<<<<<<< HEAD
-import { env } from "../../../env.js";
-=======
->>>>>>> 45e3fe2e
 import { createChunkedMessage } from "../../../utils.js";
 import { utilityCmd } from "../types.js";
 
