--- conflicted
+++ resolved
@@ -3,10 +3,6 @@
 import fs from "fs";
 import twemoji from "twemoji";
 import { commandTypeHelpers as ct } from "../../../commandTypes.js";
-<<<<<<< HEAD
-import { sendErrorMessage } from "../../../pluginUtils.js";
-=======
->>>>>>> 45e3fe2e
 import { downloadFile, isEmoji, SECONDS } from "../../../utils.js";
 import { utilityCmd } from "../types.js";
 
