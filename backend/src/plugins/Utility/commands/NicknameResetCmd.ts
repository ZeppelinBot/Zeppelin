import { commandTypeHelpers as ct } from "../../../commandTypes.js";
<<<<<<< HEAD
import { canActOn, sendSuccessMessage } from "../../../pluginUtils.js";
=======
import { canActOn } from "../../../pluginUtils.js";
>>>>>>> 45e3fe2e
import { errorMessage } from "../../../utils.js";
import { utilityCmd } from "../types.js";

export const NicknameResetCmd = utilityCmd({
  trigger: ["nickname reset", "nick reset"],
  description: "Reset a member's nickname to their username",
  usage: "!nickname reset 106391128718245888",
  permission: "can_nickname",

  signature: {
    member: ct.resolvedMember(),
  },

  async run({ message: msg, args, pluginData }) {
    if (msg.member.id !== args.member.id && !canActOn(pluginData, msg.member, args.member)) {
      msg.channel.send(errorMessage("Cannot reset nickname: insufficient permissions"));
      return;
    }

    if (!args.member.nickname) {
      msg.channel.send(errorMessage("User does not have a nickname"));
      return;
    }

    try {
      await args.member.setNickname(null);
    } catch {
      msg.channel.send(errorMessage("Failed to reset nickname"));
      return;
    }

    void pluginData.state.common.sendSuccessMessage(msg, `The nickname of <@!${args.member.id}> has been reset`);
  },
});<|MERGE_RESOLUTION|>--- conflicted
+++ resolved
@@ -1,9 +1,5 @@
 import { commandTypeHelpers as ct } from "../../../commandTypes.js";
-<<<<<<< HEAD
-import { canActOn, sendSuccessMessage } from "../../../pluginUtils.js";
-=======
 import { canActOn } from "../../../pluginUtils.js";
->>>>>>> 45e3fe2e
 import { errorMessage } from "../../../utils.js";
 import { utilityCmd } from "../types.js";
 
