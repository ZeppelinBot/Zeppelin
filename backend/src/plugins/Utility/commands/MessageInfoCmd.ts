--- conflicted
+++ resolved
@@ -1,8 +1,4 @@
 import { commandTypeHelpers as ct } from "../../../commandTypes.js";
-<<<<<<< HEAD
-import { sendErrorMessage } from "../../../pluginUtils.js";
-=======
->>>>>>> 45e3fe2e
 import { canReadChannel } from "../../../utils/canReadChannel.js";
 import { getMessageInfoEmbed } from "../functions/getMessageInfoEmbed.js";
 import { utilityCmd } from "../types.js";
