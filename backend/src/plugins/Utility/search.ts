--- conflicted
+++ resolved
@@ -14,19 +14,7 @@
 import moment from "moment-timezone";
 import { RegExpRunner, allowTimeout } from "../../RegExpRunner";
 import { getBaseUrl, sendErrorMessage } from "../../pluginUtils";
-<<<<<<< HEAD
-import {
-  InvalidRegexError,
-  MINUTES,
-  inputPatternToRegExp,
-  multiSorter,
-  renderUserUsername,
-  sorter,
-  trimLines,
-} from "../../utils";
-=======
 import { MINUTES, multiSorter, renderUsername, sorter, trimLines } from "../../utils";
->>>>>>> 2ac7ae85
 import { asyncFilter } from "../../utils/async";
 import { hasDiscordPermissions } from "../../utils/hasDiscordPermissions";
 import { banSearchSignature } from "./commands/BanSearchCmd";
