import {
  ActionRowBuilder,
  ButtonBuilder,
  ButtonStyle,
  GuildMember,
  Message,
  MessageComponentInteraction,
  PermissionsBitField,
  Snowflake,
  User,
} from "discord.js";
import escapeStringRegexp from "escape-string-regexp";
import { ArgsFromSignatureOrArray, GuildPluginData } from "knub";
import moment from "moment-timezone";
import { RegExpRunner, allowTimeout } from "../../RegExpRunner";
<<<<<<< HEAD
import { getBaseUrl } from "../../pluginUtils";
import { MINUTES, multiSorter, renderUserUsername, sorter, trimLines } from "../../utils";
import { asyncFilter } from "../../utils/async";
import { hasDiscordPermissions } from "../../utils/hasDiscordPermissions";
import { InvalidRegexError, inputPatternToRegExp } from "../../validatorUtils";
import { CommonPlugin } from "../Common/CommonPlugin";
=======
import { getBaseUrl, sendErrorMessage } from "../../pluginUtils";
import {
  InvalidRegexError,
  MINUTES,
  inputPatternToRegExp,
  multiSorter,
  renderUsername,
  sorter,
  trimLines,
} from "../../utils";
import { asyncFilter } from "../../utils/async";
import { hasDiscordPermissions } from "../../utils/hasDiscordPermissions";
>>>>>>> ffa9eeb3
import { banSearchSignature } from "./commands/BanSearchCmd";
import { searchCmdSignature } from "./commands/SearchCmd";
import { getUserInfoEmbed } from "./functions/getUserInfoEmbed";
import { refreshMembersIfNeeded } from "./refreshMembers";
import { UtilityPluginType } from "./types";
import Timeout = NodeJS.Timeout;

const SEARCH_RESULTS_PER_PAGE = 15;
const SEARCH_ID_RESULTS_PER_PAGE = 50;
const SEARCH_EXPORT_LIMIT = 1_000_000;

export enum SearchType {
  MemberSearch,
  BanSearch,
}

class SearchError extends Error {}

type MemberSearchParams = ArgsFromSignatureOrArray<typeof searchCmdSignature>;
type BanSearchParams = ArgsFromSignatureOrArray<typeof banSearchSignature>;

type RegexRunner = InstanceType<typeof RegExpRunner>["exec"];
function getOptimizedRegExpRunner(pluginData: GuildPluginData<UtilityPluginType>, isSafeRegex: boolean): RegexRunner {
  if (isSafeRegex) {
    return async (regex: RegExp, str: string) => {
      if (!regex.global) {
        const singleMatch = regex.exec(str);
        return singleMatch ? [singleMatch] : null;
      }

      const matches: RegExpExecArray[] = [];
      let match: RegExpExecArray | null;
      // tslint:disable-next-line:no-conditional-assignment
      while ((match = regex.exec(str)) != null) {
        matches.push(match);
      }

      return matches.length ? matches : null;
    };
  }

  return pluginData.state.regexRunner.exec.bind(pluginData.state.regexRunner);
}

export async function displaySearch(
  pluginData: GuildPluginData<UtilityPluginType>,
  args: MemberSearchParams,
  searchType: SearchType.MemberSearch,
  msg: Message,
);
export async function displaySearch(
  pluginData: GuildPluginData<UtilityPluginType>,
  args: BanSearchParams,
  searchType: SearchType.BanSearch,
  msg: Message,
);
export async function displaySearch(
  pluginData: GuildPluginData<UtilityPluginType>,
  args: MemberSearchParams | BanSearchParams,
  searchType: SearchType,
  msg: Message,
) {
  // If we're not exporting, load 1 page of search results at a time and allow the user to switch pages with reactions
  let originalSearchMsg: Message;
  let searching = false;
  let currentPage = args.page || 1;
  let stopCollectionFn: () => void;
  let stopCollectionTimeout: Timeout;

  const perPage = args.ids ? SEARCH_ID_RESULTS_PER_PAGE : SEARCH_RESULTS_PER_PAGE;

  const loadSearchPage = async (page) => {
    if (searching) return;
    searching = true;

    // The initial message is created here, as well as edited to say "Searching..." on subsequent requests
    // We don't "await" this so we can start loading the search results immediately instead of after the message has been created/edited
    let searchMsgPromise: Promise<Message>;
    if (originalSearchMsg) {
      searchMsgPromise = originalSearchMsg.edit("Searching...");
    } else {
      searchMsgPromise = msg.channel.send("Searching...");
      searchMsgPromise.then((m) => (originalSearchMsg = m));
    }

    let searchResult;
    try {
      switch (searchType) {
        case SearchType.MemberSearch:
          searchResult = await performMemberSearch(pluginData, args as MemberSearchParams, page, perPage);
          break;
        case SearchType.BanSearch:
          searchResult = await performBanSearch(pluginData, args as BanSearchParams, page, perPage);
          break;
      }
    } catch (e) {
      if (e instanceof SearchError) {
        pluginData.getPlugin(CommonPlugin).sendErrorMessage(msg, e.message);
        return;
      }

      if (e instanceof InvalidRegexError) {
        pluginData.getPlugin(CommonPlugin).sendErrorMessage(msg, e.message);
        return;
      }

      throw e;
    }

    if (searchResult.totalResults === 0) {
      pluginData.getPlugin(CommonPlugin).sendErrorMessage(msg, "No results found");
      return;
    }

    const resultWord = searchResult.totalResults === 1 ? "matching member" : "matching members";
    const headerText =
      searchResult.totalResults > perPage
        ? trimLines(`
            **Page ${searchResult.page}** (${searchResult.from}-${searchResult.to}) (total ${searchResult.totalResults})
          `)
        : `Found ${searchResult.totalResults} ${resultWord}`;

    const resultList = args.ids
      ? formatSearchResultIdList(searchResult.results)
      : formatSearchResultList(searchResult.results);

    const result = trimLines(`
        ${headerText}
        \`\`\`js
        ${resultList}
        \`\`\`
      `);

    const searchMsg = await searchMsgPromise;

    const cfg = await pluginData.config.getForUser(msg.author);
    if (cfg.info_on_single_result && searchResult.totalResults === 1) {
      const embed = await getUserInfoEmbed(pluginData, searchResult.results[0].id, false);
      if (embed) {
        searchMsg.edit("Only one result:");
        msg.channel.send({ embeds: [embed] });
        return;
      }
    }

    currentPage = searchResult.page;

    // Set up pagination reactions if needed. The reactions are cleared after a timeout.
    if (searchResult.totalResults > perPage) {
      const idMod = `${searchMsg.id}:${moment.utc().valueOf()}`;
      const buttons: ButtonBuilder[] = [
        new ButtonBuilder()
          .setStyle(ButtonStyle.Secondary)
          .setEmoji("⬅")
          .setCustomId(`previousButton:${idMod}`)
          .setDisabled(currentPage === 1),
        new ButtonBuilder()
          .setStyle(ButtonStyle.Secondary)
          .setEmoji("➡")
          .setCustomId(`nextButton:${idMod}`)
          .setDisabled(currentPage === searchResult.lastPage),
        new ButtonBuilder().setStyle(ButtonStyle.Secondary).setEmoji("🔄").setCustomId(`reloadButton:${idMod}`),
      ];

      const row = new ActionRowBuilder<ButtonBuilder>().addComponents(buttons);
      await searchMsg.edit({ content: result, components: [row] });

      const collector = searchMsg.createMessageComponentCollector({ time: 2 * MINUTES });

      collector.on("collect", async (interaction: MessageComponentInteraction) => {
        if (msg.author.id !== interaction.user.id) {
          interaction
            .reply({ content: `You are not permitted to use these buttons.`, ephemeral: true })
            // tslint:disable-next-line no-console
            .catch((err) => console.trace(err.message));
        } else {
          if (interaction.customId === `previousButton:${idMod}` && currentPage > 1) {
            collector.stop();
            await interaction.deferUpdate();
            await loadSearchPage(currentPage - 1);
          } else if (interaction.customId === `nextButton:${idMod}` && currentPage < searchResult.lastPage) {
            collector.stop();
            await interaction.deferUpdate();
            await loadSearchPage(currentPage + 1);
          } else if (interaction.customId === `reloadButton:${idMod}`) {
            collector.stop();
            await interaction.deferUpdate();
            await loadSearchPage(currentPage);
          } else {
            await interaction.deferUpdate();
          }
        }
      });

      stopCollectionFn = async () => {
        collector.stop();
        await searchMsg.edit({ content: searchMsg.content, components: [] });
      };

      clearTimeout(stopCollectionTimeout);
      stopCollectionTimeout = setTimeout(stopCollectionFn, 2 * MINUTES);
    } else {
      searchMsg.edit(result);
    }

    searching = false;
  };

  loadSearchPage(currentPage);
}

export async function archiveSearch(
  pluginData: GuildPluginData<UtilityPluginType>,
  args: MemberSearchParams,
  searchType: SearchType.MemberSearch,
  msg: Message,
);
export async function archiveSearch(
  pluginData: GuildPluginData<UtilityPluginType>,
  args: BanSearchParams,
  searchType: SearchType.BanSearch,
  msg: Message,
);
export async function archiveSearch(
  pluginData: GuildPluginData<UtilityPluginType>,
  args: MemberSearchParams | BanSearchParams,
  searchType: SearchType,
  msg: Message,
) {
  let results;
  try {
    switch (searchType) {
      case SearchType.MemberSearch:
        results = await performMemberSearch(pluginData, args as MemberSearchParams, 1, SEARCH_EXPORT_LIMIT);
        break;
      case SearchType.BanSearch:
        results = await performBanSearch(pluginData, args as BanSearchParams, 1, SEARCH_EXPORT_LIMIT);
        break;
    }
  } catch (e) {
    if (e instanceof SearchError) {
      pluginData.getPlugin(CommonPlugin).sendErrorMessage(msg, e.message);
      return;
    }

    if (e instanceof InvalidRegexError) {
      pluginData.getPlugin(CommonPlugin).sendErrorMessage(msg, e.message);
      return;
    }

    throw e;
  }

  if (results.totalResults === 0) {
    pluginData.getPlugin(CommonPlugin).sendErrorMessage(msg, "No results found");
    return;
  }

  const resultList = args.ids ? formatSearchResultIdList(results.results) : formatSearchResultList(results.results);

  const archiveId = await pluginData.state.archives.create(
    trimLines(`
      Search results (total ${results.totalResults}):

      ${resultList}
    `),
    moment.utc().add(1, "hour"),
  );

  const baseUrl = getBaseUrl(pluginData);
  const url = await pluginData.state.archives.getUrl(baseUrl, archiveId);

  await msg.channel.send(`Exported search results: ${url}`);
}

async function performMemberSearch(
  pluginData: GuildPluginData<UtilityPluginType>,
  args: MemberSearchParams,
  page = 1,
  perPage = SEARCH_RESULTS_PER_PAGE,
): Promise<{ results: GuildMember[]; totalResults: number; page: number; lastPage: number; from: number; to: number }> {
  await refreshMembersIfNeeded(pluginData.guild);

  let matchingMembers = Array.from(pluginData.guild.members.cache.values());

  if (args.role) {
    const roleIds = args.role.split(",");
    matchingMembers = matchingMembers.filter((member) => {
      for (const role of roleIds) {
        if (!member.roles.cache.has(role as Snowflake)) return false;
      }

      return true;
    });
  }

  if (args.voice) {
    matchingMembers = matchingMembers.filter((m) => m.voice.channelId);
  }

  if (args.bot) {
    matchingMembers = matchingMembers.filter((m) => m.user.bot);
  }

  if (args.query) {
    let isSafeRegex = true;
    let queryRegex: RegExp;
    if (args.regex) {
      const flags = args["case-sensitive"] ? "" : "i";
      queryRegex = inputPatternToRegExp(args.query.trimStart());
      queryRegex = new RegExp(queryRegex.source, flags);
      isSafeRegex = false;
    } else {
      queryRegex = new RegExp(escapeStringRegexp(args.query.trimStart()), args["case-sensitive"] ? "" : "i");
    }

    const execRegExp = getOptimizedRegExpRunner(pluginData, isSafeRegex);

    /* FIXME if we ever get the intent for this again
    if (args["status-search"]) {
      matchingMembers = await asyncFilter(matchingMembers, async member => {
        if (member.game) {
          if (member.game.name && (await execRegExp(queryRegex, member.game.name).catch(allowTimeout))) {
            return true;
          }

          if (member.game.state && (await execRegExp(queryRegex, member.game.state).catch(allowTimeout))) {
            return true;
          }

          if (member.game.details && (await execRegExp(queryRegex, member.game.details).catch(allowTimeout))) {
            return true;
          }

          if (member.game.assets) {
            if (
              member.game.assets.small_text &&
              (await execRegExp(queryRegex, member.game.assets.small_text).catch(allowTimeout))
            ) {
              return true;
            }

            if (
              member.game.assets.large_text &&
              (await execRegExp(queryRegex, member.game.assets.large_text).catch(allowTimeout))
            ) {
              return true;
            }
          }

          if (member.game.emoji && (await execRegExp(queryRegex, member.game.emoji.name).catch(allowTimeout))) {
            return true;
          }
        }
        return false;
      });
    } else {
    */
    matchingMembers = await asyncFilter(matchingMembers, async (member) => {
      if (member.nickname && (await execRegExp(queryRegex, member.nickname).catch(allowTimeout))) {
        return true;
      }

      const fullUsername = renderUsername(member);
      if (await execRegExp(queryRegex, fullUsername).catch(allowTimeout)) return true;

      return false;
    });
    // } FIXME in conjunction with above comment
  }

  const [, sortDir, sortBy] = (args.sort && args.sort.match(/^(-?)(.*)$/)) ?? [null, "ASC", "name"];
  const realSortDir = sortDir === "-" ? "DESC" : "ASC";

  if (sortBy === "id") {
    matchingMembers.sort(sorter((m) => BigInt(m.id), realSortDir));
  } else {
    matchingMembers.sort(
      multiSorter([
        [(m) => m.user.username.toLowerCase(), realSortDir],
        [(m) => m.discriminator, realSortDir],
      ]),
    );
  }

  const lastPage = Math.max(1, Math.ceil(matchingMembers.length / perPage));
  page = Math.min(lastPage, Math.max(1, page));

  const from = (page - 1) * perPage;
  const to = Math.min(from + perPage, matchingMembers.length);

  const pageMembers = matchingMembers.slice(from, to);

  return {
    results: pageMembers,
    totalResults: matchingMembers.length,
    page,
    lastPage,
    from: from + 1,
    to,
  };
}

async function performBanSearch(
  pluginData: GuildPluginData<UtilityPluginType>,
  args: BanSearchParams,
  page = 1,
  perPage = SEARCH_RESULTS_PER_PAGE,
): Promise<{ results: User[]; totalResults: number; page: number; lastPage: number; from: number; to: number }> {
  const member = pluginData.guild.members.cache.get(pluginData.client.user!.id);
  if (member && !hasDiscordPermissions(member.permissions, PermissionsBitField.Flags.BanMembers)) {
    throw new SearchError(`Unable to search bans: missing "Ban Members" permission`);
  }

  let matchingBans = (await pluginData.guild.bans.fetch({ cache: false })).map((x) => x.user);

  if (args.query) {
    let isSafeRegex = true;
    let queryRegex: RegExp;
    if (args.regex) {
      const flags = args["case-sensitive"] ? "" : "i";
      queryRegex = inputPatternToRegExp(args.query.trimStart());
      queryRegex = new RegExp(queryRegex.source, flags);
      isSafeRegex = false;
    } else {
      queryRegex = new RegExp(escapeStringRegexp(args.query.trimStart()), args["case-sensitive"] ? "" : "i");
    }

    const execRegExp = getOptimizedRegExpRunner(pluginData, isSafeRegex);
    matchingBans = await asyncFilter(matchingBans, async (user) => {
      const fullUsername = renderUsername(user);
      if (await execRegExp(queryRegex, fullUsername).catch(allowTimeout)) return true;
      return false;
    });
  }

  const [, sortDir, sortBy] = (args.sort && args.sort.match(/^(-?)(.*)$/)) ?? [null, "ASC", "name"];
  const realSortDir = sortDir === "-" ? "DESC" : "ASC";

  if (sortBy === "id") {
    matchingBans.sort(sorter((m) => BigInt(m.id), realSortDir));
  } else {
    matchingBans.sort(
      multiSorter([
        [(m) => m.username.toLowerCase(), realSortDir],
        [(m) => m.discriminator, realSortDir],
      ]),
    );
  }

  const lastPage = Math.max(1, Math.ceil(matchingBans.length / perPage));
  page = Math.min(lastPage, Math.max(1, page));

  const from = (page - 1) * perPage;
  const to = Math.min(from + perPage, matchingBans.length);

  const pageMembers = matchingBans.slice(from, to);

  return {
    results: pageMembers,
    totalResults: matchingBans.length,
    page,
    lastPage,
    from: from + 1,
    to,
  };
}

function formatSearchResultList(members: Array<GuildMember | User>): string {
  const longestId = members.reduce((longest, member) => Math.max(longest, member.id.length), 0);
  const lines = members.map((member) => {
    const paddedId = member.id.padEnd(longestId, " ");
    let line;
    if (member instanceof GuildMember) {
      line = `${paddedId} ${renderUsername(member)}`;
      if (member.nickname) line += ` (${member.nickname})`;
    } else {
      line = `${paddedId} ${renderUsername(member)}`;
    }
    return line;
  });
  return lines.join("\n");
}

function formatSearchResultIdList(members: Array<GuildMember | User>): string {
  return members.map((m) => m.id).join(" ");
}<|MERGE_RESOLUTION|>--- conflicted
+++ resolved
@@ -13,15 +13,7 @@
 import { ArgsFromSignatureOrArray, GuildPluginData } from "knub";
 import moment from "moment-timezone";
 import { RegExpRunner, allowTimeout } from "../../RegExpRunner";
-<<<<<<< HEAD
 import { getBaseUrl } from "../../pluginUtils";
-import { MINUTES, multiSorter, renderUserUsername, sorter, trimLines } from "../../utils";
-import { asyncFilter } from "../../utils/async";
-import { hasDiscordPermissions } from "../../utils/hasDiscordPermissions";
-import { InvalidRegexError, inputPatternToRegExp } from "../../validatorUtils";
-import { CommonPlugin } from "../Common/CommonPlugin";
-=======
-import { getBaseUrl, sendErrorMessage } from "../../pluginUtils";
 import {
   InvalidRegexError,
   MINUTES,
@@ -33,7 +25,7 @@
 } from "../../utils";
 import { asyncFilter } from "../../utils/async";
 import { hasDiscordPermissions } from "../../utils/hasDiscordPermissions";
->>>>>>> ffa9eeb3
+import { CommonPlugin } from "../Common/CommonPlugin";
 import { banSearchSignature } from "./commands/BanSearchCmd";
 import { searchCmdSignature } from "./commands/SearchCmd";
 import { getUserInfoEmbed } from "./functions/getUserInfoEmbed";
