--- conflicted
+++ resolved
@@ -17,10 +17,6 @@
   pluginData: GuildPluginData<UtilityPluginType>,
   channelId: string,
   messageId: string,
-<<<<<<< HEAD
-=======
-  //  requestMemberId?: string,
->>>>>>> 2ac7ae85
 ): Promise<APIEmbed | null> {
   const message = await (pluginData.guild.channels.resolve(channelId as Snowflake) as TextChannel).messages
     .fetch(messageId as Snowflake)
