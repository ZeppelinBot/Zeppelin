--- conflicted
+++ resolved
@@ -24,10 +24,6 @@
 export async function getChannelInfoEmbed(
   pluginData: GuildPluginData<UtilityPluginType>,
   channelId: string,
-<<<<<<< HEAD
-=======
-  //  requestMemberId?: string,
->>>>>>> 2ac7ae85
 ): Promise<APIEmbed | null> {
   const channel = pluginData.guild.channels.cache.get(channelId as Snowflake);
   if (!channel) {
