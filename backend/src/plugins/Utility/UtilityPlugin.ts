import { Snowflake } from "discord.js";
import { PluginOptions, guildPlugin } from "knub";
import { GuildArchives } from "../../data/GuildArchives";
import { GuildCases } from "../../data/GuildCases";
import { GuildLogs } from "../../data/GuildLogs";
import { GuildSavedMessages } from "../../data/GuildSavedMessages";
import { Supporters } from "../../data/Supporters";
<<<<<<< HEAD
=======
import { makePublicFn, sendSuccessMessage } from "../../pluginUtils";
>>>>>>> b28ca170
import { discardRegExpRunner, getRegExpRunner } from "../../regExpRunners";
import { CommonPlugin } from "../Common/CommonPlugin";
import { LogsPlugin } from "../Logs/LogsPlugin";
import { ModActionsPlugin } from "../ModActions/ModActionsPlugin";
import { TimeAndDatePlugin } from "../TimeAndDate/TimeAndDatePlugin";
import { AboutCmd } from "./commands/AboutCmd";
import { AvatarCmd } from "./commands/AvatarCmd";
import { BanSearchCmd } from "./commands/BanSearchCmd";
import { ChannelInfoCmd } from "./commands/ChannelInfoCmd";
import { CleanCmd, cleanCmd } from "./commands/CleanCmd";
import { ContextCmd } from "./commands/ContextCmd";
import { EmojiInfoCmd } from "./commands/EmojiInfoCmd";
import { HelpCmd } from "./commands/HelpCmd";
import { InfoCmd } from "./commands/InfoCmd";
import { InviteInfoCmd } from "./commands/InviteInfoCmd";
import { JumboCmd } from "./commands/JumboCmd";
import { LevelCmd } from "./commands/LevelCmd";
import { MessageInfoCmd } from "./commands/MessageInfoCmd";
import { NicknameCmd } from "./commands/NicknameCmd";
import { NicknameResetCmd } from "./commands/NicknameResetCmd";
import { PingCmd } from "./commands/PingCmd";
import { ReloadGuildCmd } from "./commands/ReloadGuildCmd";
import { RoleInfoCmd } from "./commands/RoleInfoCmd";
import { RolesCmd } from "./commands/RolesCmd";
import { SearchCmd } from "./commands/SearchCmd";
import { ServerInfoCmd } from "./commands/ServerInfoCmd";
import { SnowflakeInfoCmd } from "./commands/SnowflakeInfoCmd";
import { SourceCmd } from "./commands/SourceCmd";
import { UserInfoCmd } from "./commands/UserInfoCmd";
import { VcdisconnectCmd } from "./commands/VcdisconnectCmd";
import { VcmoveAllCmd, VcmoveCmd } from "./commands/VcmoveCmd";
import { AutoJoinThreadEvt, AutoJoinThreadSyncEvt } from "./events/AutoJoinThreadEvt";
import { getUserInfoEmbed } from "./functions/getUserInfoEmbed";
import { hasPermission } from "./functions/hasPermission";
import { activeReloads } from "./guildReloads";
import { refreshMembersIfNeeded } from "./refreshMembers";
import { UtilityPluginType, zUtilityConfig } from "./types";

const defaultOptions: PluginOptions<UtilityPluginType> = {
  config: {
    can_roles: false,
    can_level: false,
    can_search: false,
    can_clean: false,
    can_info: false,
    can_server: false,
    can_inviteinfo: false,
    can_channelinfo: false,
    can_messageinfo: false,
    can_userinfo: false,
    can_roleinfo: false,
    can_emojiinfo: false,
    can_snowflake: false,
    can_reload_guild: false,
    can_nickname: false,
    can_ping: false,
    can_source: false,
    can_vcmove: false,
    can_vckick: false,
    can_help: false,
    can_about: false,
    can_context: false,
    can_jumbo: false,
    jumbo_size: 128,
    can_avatar: false,
    info_on_single_result: true,
    autojoin_threads: true,
  },
  overrides: [
    {
      level: ">=50",
      config: {
        can_roles: true,
        can_level: true,
        can_search: true,
        can_clean: true,
        can_info: true,
        can_server: true,
        can_inviteinfo: true,
        can_channelinfo: true,
        can_messageinfo: true,
        can_userinfo: true,
        can_roleinfo: true,
        can_emojiinfo: true,
        can_snowflake: true,
        can_nickname: true,
        can_vcmove: true,
        can_vckick: true,
        can_help: true,
        can_context: true,
        can_jumbo: true,
        can_avatar: true,
        can_source: true,
      },
    },
    {
      level: ">=100",
      config: {
        can_reload_guild: true,
        can_ping: true,
        can_about: true,
      },
    },
  ],
};

export const UtilityPlugin = guildPlugin<UtilityPluginType>()({
  name: "utility",

  dependencies: () => [TimeAndDatePlugin, ModActionsPlugin, LogsPlugin],
  configParser: (input) => zUtilityConfig.parse(input),
  defaultOptions,

  // prettier-ignore
  messageCommands: [
    SearchCmd,
    BanSearchCmd,
    UserInfoCmd,
    LevelCmd,
    RolesCmd,
    ServerInfoCmd,
    NicknameResetCmd,
    NicknameCmd,
    PingCmd,
    SourceCmd,
    ContextCmd,
    VcmoveCmd,
    VcdisconnectCmd,
    VcmoveAllCmd,
    HelpCmd,
    AboutCmd,
    ReloadGuildCmd,
    JumboCmd,
    AvatarCmd,
    CleanCmd,
    InviteInfoCmd,
    ChannelInfoCmd,
    MessageInfoCmd,
    InfoCmd,
    SnowflakeInfoCmd,
    RoleInfoCmd,
    EmojiInfoCmd,
  ],

  // prettier-ignore
  events: [
    AutoJoinThreadEvt,
    AutoJoinThreadSyncEvt,
  ],

  public(pluginData) {
    return {
      clean: makePublicFn(pluginData, cleanCmd),
      userInfo: (userId: Snowflake) => getUserInfoEmbed(pluginData, userId, false),
      hasPermission: makePublicFn(pluginData, hasPermission),
    };
  },

  beforeLoad(pluginData) {
    const { state, guild } = pluginData;

    state.logs = new GuildLogs(guild.id);
    state.cases = GuildCases.getGuildInstance(guild.id);
    state.savedMessages = GuildSavedMessages.getGuildInstance(guild.id);
    state.archives = GuildArchives.getGuildInstance(guild.id);
    state.supporters = new Supporters();

    state.regexRunner = getRegExpRunner(`guild-${pluginData.guild.id}`);

    state.lastReload = Date.now();

    // FIXME: Temp fix for role change detection for specific servers, load all guild members in the background on bot start
    const roleChangeDetectionFixServers = [
      "786212572285763605",
      "653681924384096287",
      "493351982887862283",
      "513338222810497041",
      "523043978178723840",
      "718076393295970376",
      "803251072877199400",
      "750492934343753798",
    ];
    if (roleChangeDetectionFixServers.includes(pluginData.guild.id)) {
      refreshMembersIfNeeded(pluginData.guild);
    }
  },

  afterLoad(pluginData) {
    const { guild } = pluginData;

    if (activeReloads.has(guild.id)) {
      pluginData.getPlugin(CommonPlugin).sendSuccessMessage(activeReloads.get(guild.id)!, "Reloaded!");
      activeReloads.delete(guild.id);
    }
  },

  beforeUnload(pluginData) {
    discardRegExpRunner(`guild-${pluginData.guild.id}`);
  },
});<|MERGE_RESOLUTION|>--- conflicted
+++ resolved
@@ -5,10 +5,7 @@
 import { GuildLogs } from "../../data/GuildLogs";
 import { GuildSavedMessages } from "../../data/GuildSavedMessages";
 import { Supporters } from "../../data/Supporters";
-<<<<<<< HEAD
-=======
-import { makePublicFn, sendSuccessMessage } from "../../pluginUtils";
->>>>>>> b28ca170
+import { makePublicFn } from "../../pluginUtils";
 import { discardRegExpRunner, getRegExpRunner } from "../../regExpRunners";
 import { CommonPlugin } from "../Common/CommonPlugin";
 import { LogsPlugin } from "../Logs/LogsPlugin";
