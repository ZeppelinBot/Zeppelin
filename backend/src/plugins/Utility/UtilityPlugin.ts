import { zeppelinGuildPlugin } from "../ZeppelinPluginBlueprint";
import { ConfigSchema, UtilityPluginType } from "./types";
import { GuildLogs } from "../../data/GuildLogs";
import { GuildCases } from "../../data/GuildCases";
import { GuildSavedMessages } from "../../data/GuildSavedMessages";
import { GuildArchives } from "../../data/GuildArchives";
import { Supporters } from "../../data/Supporters";
import { ServerInfoCmd } from "./commands/ServerInfoCmd";
import { RolesCmd } from "./commands/RolesCmd";
import { LevelCmd } from "./commands/LevelCmd";
import { SearchCmd } from "./commands/SearchCmd";
import { BanSearchCmd } from "./commands/BanSearchCmd";
import { UserInfoCmd } from "./commands/UserInfoCmd";
import { NicknameResetCmd } from "./commands/NicknameResetCmd";
import { NicknameCmd } from "./commands/NicknameCmd";
import { PingCmd } from "./commands/PingCmd";
import { SourceCmd } from "./commands/SourceCmd";
import { ContextCmd } from "./commands/ContextCmd";
import { VcmoveAllCmd, VcmoveCmd } from "./commands/VcmoveCmd";
import { HelpCmd } from "./commands/HelpCmd";
import { AboutCmd } from "./commands/AboutCmd";
import { PluginOptions } from "knub";
import { activeReloads } from "./guildReloads";
import { sendSuccessMessage } from "../../pluginUtils";
import { ReloadGuildCmd } from "./commands/ReloadGuildCmd";
import { JumboCmd } from "./commands/JumboCmd";
import { AvatarCmd } from "./commands/AvatarCmd";
import { CleanCmd } from "./commands/CleanCmd";
import { Message } from "eris";
import { InviteInfoCmd } from "./commands/InviteInfoCmd";
import { ChannelInfoCmd } from "./commands/ChannelInfoCmd";
import { MessageInfoCmd } from "./commands/MessageInfoCmd";
import { InfoCmd } from "./commands/InfoCmd";
import { SnowflakeInfoCmd } from "./commands/SnowflakeInfoCmd";
import { discardRegExpRunner, getRegExpRunner } from "../../regExpRunners";
import { TimeAndDatePlugin } from "../TimeAndDate/TimeAndDatePlugin";
import { VcdisconnectCmd } from "./commands/VcdisconnectCmd";
<<<<<<< HEAD
import { ModActionsPlugin } from "../ModActions/ModActionsPlugin";
=======
import { refreshMembersIfNeeded } from "./refreshMembers";
>>>>>>> dfc1bf2b

const defaultOptions: PluginOptions<UtilityPluginType> = {
  config: {
    can_roles: false,
    can_level: false,
    can_search: false,
    can_clean: false,
    can_info: false,
    can_server: false,
    can_inviteinfo: false,
    can_channelinfo: false,
    can_messageinfo: false,
    can_userinfo: false,
    can_snowflake: false,
    can_reload_guild: false,
    can_nickname: false,
    can_ping: false,
    can_source: false,
    can_vcmove: false,
    can_vckick: false,
    can_help: false,
    can_about: false,
    can_context: false,
    can_jumbo: false,
    jumbo_size: 128,
    can_avatar: false,
    info_on_single_result: true,
  },
  overrides: [
    {
      level: ">=50",
      config: {
        can_roles: true,
        can_level: true,
        can_search: true,
        can_clean: true,
        can_info: true,
        can_server: true,
        can_inviteinfo: true,
        can_channelinfo: true,
        can_messageinfo: true,
        can_userinfo: true,
        can_snowflake: true,
        can_nickname: true,
        can_vcmove: true,
        can_vckick: true,
        can_help: true,
        can_context: true,
        can_jumbo: true,
        can_avatar: true,
        can_source: true,
      },
    },
    {
      level: ">=100",
      config: {
        can_reload_guild: true,
        can_ping: true,
        can_about: true,
      },
    },
  ],
};

export const UtilityPlugin = zeppelinGuildPlugin<UtilityPluginType>()("utility", {
  showInDocs: true,
  info: {
    prettyName: "Utility",
  },

  dependencies: [TimeAndDatePlugin, ModActionsPlugin],
  configSchema: ConfigSchema,
  defaultOptions,

  // prettier-ignore
  commands: [
    SearchCmd,
    BanSearchCmd,
    UserInfoCmd,
    LevelCmd,
    RolesCmd,
    ServerInfoCmd,
    NicknameResetCmd,
    NicknameCmd,
    PingCmd,
    SourceCmd,
    ContextCmd,
    VcmoveCmd,
    VcdisconnectCmd,
    VcmoveAllCmd,
    HelpCmd,
    AboutCmd,
    ReloadGuildCmd,
    JumboCmd,
    AvatarCmd,
    CleanCmd,
    InviteInfoCmd,
    ChannelInfoCmd,
    MessageInfoCmd,
    InfoCmd,
    SnowflakeInfoCmd,
  ],

  onLoad(pluginData) {
    const { state, guild } = pluginData;

    state.logs = new GuildLogs(guild.id);
    state.cases = GuildCases.getGuildInstance(guild.id);
    state.savedMessages = GuildSavedMessages.getGuildInstance(guild.id);
    state.archives = GuildArchives.getGuildInstance(guild.id);
    state.supporters = new Supporters();

    state.regexRunner = getRegExpRunner(`guild-${pluginData.guild.id}`);

    state.lastReload = Date.now();

    if (activeReloads.has(guild.id)) {
      sendSuccessMessage(pluginData, activeReloads.get(guild.id)!, "Reloaded!");
      activeReloads.delete(guild.id);
    }

    // FIXME: Temp fix for role change detection for specific servers, load all guild members in the background on bot start
    const roleChangeDetectionFixServers = [
      "786212572285763605",
      "653681924384096287",
      "493351982887862283",
      "513338222810497041",
      "523043978178723840",
      "718076393295970376",
      "803251072877199400",
      "750492934343753798",
    ];
    if (roleChangeDetectionFixServers.includes(pluginData.guild.id)) {
      refreshMembersIfNeeded(pluginData.guild);
    }
  },

  onUnload(pluginData) {
    discardRegExpRunner(`guild-${pluginData.guild.id}`);
  },
});<|MERGE_RESOLUTION|>--- conflicted
+++ resolved
@@ -35,11 +35,8 @@
 import { discardRegExpRunner, getRegExpRunner } from "../../regExpRunners";
 import { TimeAndDatePlugin } from "../TimeAndDate/TimeAndDatePlugin";
 import { VcdisconnectCmd } from "./commands/VcdisconnectCmd";
-<<<<<<< HEAD
 import { ModActionsPlugin } from "../ModActions/ModActionsPlugin";
-=======
 import { refreshMembersIfNeeded } from "./refreshMembers";
->>>>>>> dfc1bf2b
 
 const defaultOptions: PluginOptions<UtilityPluginType> = {
   config: {
