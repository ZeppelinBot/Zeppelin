--- conflicted
+++ resolved
@@ -5,11 +5,6 @@
 import { GuildLogs } from "../../data/GuildLogs";
 import { GuildSavedMessages } from "../../data/GuildSavedMessages";
 import { Supporters } from "../../data/Supporters";
-<<<<<<< HEAD
-import { makeIoTsConfigParser } from "../../pluginUtils";
-=======
-import { sendSuccessMessage } from "../../pluginUtils";
->>>>>>> ffa9eeb3
 import { discardRegExpRunner, getRegExpRunner } from "../../regExpRunners";
 import { CommonPlugin } from "../Common/CommonPlugin";
 import { LogsPlugin } from "../Logs/LogsPlugin";
