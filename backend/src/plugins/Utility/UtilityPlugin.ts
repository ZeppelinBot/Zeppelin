import { zeppelinGuildPlugin } from "../ZeppelinPluginBlueprint";
import { ConfigSchema, UtilityPluginType } from "./types";
import { GuildLogs } from "../../data/GuildLogs";
import { GuildCases } from "../../data/GuildCases";
import { GuildSavedMessages } from "../../data/GuildSavedMessages";
import { GuildArchives } from "../../data/GuildArchives";
import { Supporters } from "../../data/Supporters";
import { ServerCmd } from "./commands/ServerCmd";
import { RolesCmd } from "./commands/RolesCmd";
import { LevelCmd } from "./commands/LevelCmd";
import { SearchCmd } from "./commands/SearchCmd";
import { BanSearchCmd } from "./commands/BanSearchCmd";
import { UserInfoCmd } from "./commands/UserInfoCmd";
import { NicknameResetCmd } from "./commands/NicknameResetCmd";
import { NicknameCmd } from "./commands/NicknameCmd";
import { PingCmd } from "./commands/PingCmd";
import { SourceCmd } from "./commands/SourceCmd";
import { ContextCmd } from "./commands/ContextCmd";
import { VcmoveAllCmd, VcmoveCmd } from "./commands/VcmoveCmd";
import { HelpCmd } from "./commands/HelpCmd";
import { AboutCmd } from "./commands/AboutCmd";
import { PluginOptions } from "knub";
import { activeReloads } from "./guildReloads";
import { sendSuccessMessage } from "../../pluginUtils";
import { ReloadGuildCmd } from "./commands/ReloadGuildCmd";
import { JumboCmd } from "./commands/JumboCmd";
import { AvatarCmd } from "./commands/AvatarCmd";
import { CleanCmd } from "./commands/CleanCmd";
import { Message } from "eris";
import { InviteInfoCmd } from "./commands/InviteInfoCmd";
import { ChannelInfoCmd } from "./commands/ChannelInfoCmd";
import { MessageInfoCmd } from "./commands/MessageInfoCmd";
import { InfoCmd } from "./commands/InfoCmd";
import { SnowflakeInfoCmd } from "./commands/SnowflakeInfoCmd";
import { discardRegExpRunner, getRegExpRunner } from "../../regExpRunners";
import { TimeAndDatePlugin } from "../TimeAndDate/TimeAndDatePlugin";
import { VcdisconnectCmd } from "./commands/VcdisconnectCmd";

const defaultOptions: PluginOptions<UtilityPluginType> = {
  config: {
    can_roles: false,
    can_level: false,
    can_search: false,
    can_clean: false,
    can_info: false,
    can_server: false,
    can_inviteinfo: false,
    can_channelinfo: false,
    can_messageinfo: false,
    can_userinfo: false,
    can_snowflake: false,
    can_reload_guild: false,
    can_nickname: false,
    can_ping: false,
    can_source: false,
    can_vcmove: false,
    can_vckick: false,
    can_help: false,
    can_about: false,
    can_context: false,
    can_jumbo: false,
    jumbo_size: 128,
    can_avatar: false,
    info_on_single_result: true,
  },
  overrides: [
    {
      level: ">=50",
      config: {
        can_roles: true,
        can_level: true,
        can_search: true,
        can_clean: true,
        can_info: true,
        can_server: true,
        can_inviteinfo: true,
        can_channelinfo: true,
        can_messageinfo: true,
        can_userinfo: true,
        can_snowflake: true,
        can_nickname: true,
        can_vcmove: true,
        can_vckick: true,
        can_help: true,
        can_context: true,
        can_jumbo: true,
        can_avatar: true,
        can_source: true,
      },
    },
    {
      level: ">=100",
      config: {
        can_reload_guild: true,
        can_ping: true,
        can_about: true,
      },
    },
  ],
};

export const UtilityPlugin = zeppelinGuildPlugin<UtilityPluginType>()("utility", {
  showInDocs: true,
  info: {
    prettyName: "Utility",
  },

  dependencies: [TimeAndDatePlugin],
  configSchema: ConfigSchema,
  defaultOptions,

  // prettier-ignore
  commands: [
    SearchCmd,
    BanSearchCmd,
    UserInfoCmd,
    LevelCmd,
    RolesCmd,
    ServerCmd,
    NicknameResetCmd,
    NicknameCmd,
    PingCmd,
    SourceCmd,
    ContextCmd,
    VcmoveCmd,
<<<<<<< HEAD
    VcdisconnectCmd,
=======
    VcmoveAllCmd,
>>>>>>> 809a7204
    HelpCmd,
    AboutCmd,
    ReloadGuildCmd,
    JumboCmd,
    AvatarCmd,
    CleanCmd,
    InviteInfoCmd,
    ChannelInfoCmd,
    MessageInfoCmd,
    InfoCmd,
    SnowflakeInfoCmd,
  ],

  onLoad(pluginData) {
    const { state, guild } = pluginData;

    state.logs = new GuildLogs(guild.id);
    state.cases = GuildCases.getGuildInstance(guild.id);
    state.savedMessages = GuildSavedMessages.getGuildInstance(guild.id);
    state.archives = GuildArchives.getGuildInstance(guild.id);
    state.supporters = new Supporters();

    state.regexRunner = getRegExpRunner(`guild-${pluginData.guild.id}`);

    state.lastReload = Date.now();

    if (activeReloads.has(guild.id)) {
      sendSuccessMessage(pluginData, activeReloads.get(guild.id), "Reloaded!");
      activeReloads.delete(guild.id);
    }
  },

  onUnload(pluginData) {
    discardRegExpRunner(`guild-${pluginData.guild.id}`);
  },
});<|MERGE_RESOLUTION|>--- conflicted
+++ resolved
@@ -123,11 +123,8 @@
     SourceCmd,
     ContextCmd,
     VcmoveCmd,
-<<<<<<< HEAD
     VcdisconnectCmd,
-=======
     VcmoveAllCmd,
->>>>>>> 809a7204
     HelpCmd,
     AboutCmd,
     ReloadGuildCmd,
