import { BasePluginType, guildPluginEventListener, guildPluginMessageCommand, pluginUtils } from "knub";
import z from "zod";
import { RegExpRunner } from "../../RegExpRunner.js";
import { GuildArchives } from "../../data/GuildArchives.js";
import { GuildCases } from "../../data/GuildCases.js";
import { GuildLogs } from "../../data/GuildLogs.js";
import { GuildSavedMessages } from "../../data/GuildSavedMessages.js";
import { Supporters } from "../../data/Supporters.js";
<<<<<<< HEAD
=======
import { CommonPlugin } from "../Common/CommonPlugin.js";
>>>>>>> 45e3fe2e

export const zUtilityConfig = z.strictObject({
  can_roles: z.boolean(),
  can_level: z.boolean(),
  can_search: z.boolean(),
  can_clean: z.boolean(),
  can_info: z.boolean(),
  can_server: z.boolean(),
  can_inviteinfo: z.boolean(),
  can_channelinfo: z.boolean(),
  can_messageinfo: z.boolean(),
  can_userinfo: z.boolean(),
  can_roleinfo: z.boolean(),
  can_emojiinfo: z.boolean(),
  can_snowflake: z.boolean(),
  can_reload_guild: z.boolean(),
  can_nickname: z.boolean(),
  can_ping: z.boolean(),
  can_source: z.boolean(),
  can_vcmove: z.boolean(),
  can_vckick: z.boolean(),
  can_help: z.boolean(),
  can_about: z.boolean(),
  can_context: z.boolean(),
  can_jumbo: z.boolean(),
  jumbo_size: z.number(),
  can_avatar: z.boolean(),
  info_on_single_result: z.boolean(),
  autojoin_threads: z.boolean(),
});

export interface UtilityPluginType extends BasePluginType {
  config: z.infer<typeof zUtilityConfig>;
  state: {
    logs: GuildLogs;
    cases: GuildCases;
    savedMessages: GuildSavedMessages;
    archives: GuildArchives;
    supporters: Supporters;
    regexRunner: RegExpRunner;

    lastReload: number;

    common: pluginUtils.PluginPublicInterface<typeof CommonPlugin>;
  };
}

export const utilityCmd = guildPluginMessageCommand<UtilityPluginType>();
export const utilityEvt = guildPluginEventListener<UtilityPluginType>();<|MERGE_RESOLUTION|>--- conflicted
+++ resolved
@@ -6,10 +6,7 @@
 import { GuildLogs } from "../../data/GuildLogs.js";
 import { GuildSavedMessages } from "../../data/GuildSavedMessages.js";
 import { Supporters } from "../../data/Supporters.js";
-<<<<<<< HEAD
-=======
 import { CommonPlugin } from "../Common/CommonPlugin.js";
->>>>>>> 45e3fe2e
 
 export const zUtilityConfig = z.strictObject({
   can_roles: z.boolean(),
