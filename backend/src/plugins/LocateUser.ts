--- conflicted
+++ resolved
@@ -91,12 +91,8 @@
     sendWhere(this.guild, member, msg.channel, `${msg.member.mention} |`);
   }
 
-<<<<<<< HEAD
-  @d.command("vcalert", "<member:resolvedMember> <duration:delay> [reminder:string$]", {
-=======
   @d.command("vcalert", "<member:resolvedMember> <duration:delay> <reminder:string$>", {
     overloads: ["<member:resolvedMember> <duration:delay>", "<member:resolvedMember>"],
->>>>>>> 3d40783a
     aliases: ["vca"],
     extra: {
       info: {
