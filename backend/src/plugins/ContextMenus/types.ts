--- conflicted
+++ resolved
@@ -1,11 +1,7 @@
 import { APIEmbed, Awaitable } from "discord.js";
 import { BasePluginType } from "knub";
 import z from "zod";
-<<<<<<< HEAD
-import { GuildContextMenuLinks } from "../../data/GuildContextMenuLinks.js";
-=======
 import { GuildCases } from "../../data/GuildCases.js";
->>>>>>> 45e3fe2e
 
 export const zContextMenusConfig = z.strictObject({
   can_use: z.boolean(),
