<<<<<<< HEAD
import { APIEmbed, Awaitable } from "discord.js";
import * as t from "io-ts";
import { BasePluginType } from "knub";
import { GuildCases } from "../../data/GuildCases";

export const ConfigSchema = t.type({
  can_use: t.boolean,

  can_open_mod_menu: t.boolean,
=======
import { BasePluginType, guildPluginEventListener } from "knub";
import z from "zod";
import { GuildContextMenuLinks } from "../../data/GuildContextMenuLinks";

export const zContextMenusConfig = z.strictObject({
  can_use: z.boolean(),
  user_muteindef: z.boolean(),
  user_mute1d: z.boolean(),
  user_mute1h: z.boolean(),
  user_info: z.boolean(),
  message_clean10: z.boolean(),
  message_clean25: z.boolean(),
  message_clean50: z.boolean(),
>>>>>>> d53f3775
});

export interface ContextMenuPluginType extends BasePluginType {
  config: z.infer<typeof zContextMenusConfig>;
  state: {
    cases: GuildCases;
  };
}

export const enum ModMenuActionType {
  PAGE = "page",
  NOTE = "note",
  WARN = "warn",
  CLEAN = "clean",
  MUTE = "mute",
  BAN = "ban",
}

export const enum ModMenuNavigationType {
  FIRST = "first",
  PREV = "prev",
  NEXT = "next",
  LAST = "last",
  INFO = "info",
  CASES = "cases",
}

export interface ModMenuActionOpts {
  action: ModMenuActionType;
  target: string;
}

export type LoadModMenuPageFn = (page: number) => Awaitable<APIEmbed>;<|MERGE_RESOLUTION|>--- conflicted
+++ resolved
@@ -1,28 +1,10 @@
-<<<<<<< HEAD
-import { APIEmbed, Awaitable } from "discord.js";
-import * as t from "io-ts";
 import { BasePluginType } from "knub";
-import { GuildCases } from "../../data/GuildCases";
-
-export const ConfigSchema = t.type({
-  can_use: t.boolean,
-
-  can_open_mod_menu: t.boolean,
-=======
-import { BasePluginType, guildPluginEventListener } from "knub";
+import { GuildCases } from "src/data/GuildCases";
 import z from "zod";
-import { GuildContextMenuLinks } from "../../data/GuildContextMenuLinks";
 
 export const zContextMenusConfig = z.strictObject({
   can_use: z.boolean(),
-  user_muteindef: z.boolean(),
-  user_mute1d: z.boolean(),
-  user_mute1h: z.boolean(),
-  user_info: z.boolean(),
-  message_clean10: z.boolean(),
-  message_clean25: z.boolean(),
-  message_clean50: z.boolean(),
->>>>>>> d53f3775
+  can_open_mod_menu: z.boolean(),
 });
 
 export interface ContextMenuPluginType extends BasePluginType {
