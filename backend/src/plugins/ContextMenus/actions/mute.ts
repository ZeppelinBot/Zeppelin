--- conflicted
+++ resolved
@@ -10,11 +10,7 @@
 import humanizeDuration from "humanize-duration";
 import { GuildPluginData } from "knub";
 import { ERRORS, RecoverablePluginError } from "../../../RecoverablePluginError";
-<<<<<<< HEAD
 import { logger } from "../../../logger";
-=======
-import { canActOn } from "../../../pluginUtils";
->>>>>>> d53f3775
 import { convertDelayStringToMS } from "../../../utils";
 import { CaseArgs } from "../../Cases/types";
 import { LogsPlugin } from "../../Logs/LogsPlugin";
@@ -71,18 +67,10 @@
   try {
     const result = await mutes.muteUser(targetMember.id, durationMs, reason, { caseArgs });
 
-<<<<<<< HEAD
     const messageResultText = result.notifyResult.text ? ` (${result.notifyResult.text})` : "";
     const muteMessage = `Muted **${result.case.user_name}** ${
       durationMs ? `for ${humanizeDuration(durationMs)}` : "indefinitely"
     } (Case #${result.case.case_number})${messageResultText}`;
-=======
-    const muteMessage = `Muted **${result.case!.user_name}** ${
-      durationMs ? `for ${humanizeDuration(durationMs)}` : "indefinitely"
-    } (Case #${result.case!.case_number}) (user notified via ${
-      result.notifyResult.method ?? "dm"
-    })\nPlease update the new case with the \`update\` command`;
->>>>>>> d53f3775
 
     await interactionToReply
       .editReply({ content: muteMessage, embeds: [], components: [] })
