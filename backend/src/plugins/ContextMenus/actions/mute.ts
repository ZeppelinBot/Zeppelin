--- conflicted
+++ resolved
@@ -10,23 +10,16 @@
 import humanizeDuration from "humanize-duration";
 import { GuildPluginData } from "knub";
 import { ERRORS, RecoverablePluginError } from "../../../RecoverablePluginError.js";
-<<<<<<< HEAD
-=======
 import { logger } from "../../../logger.js";
->>>>>>> 45e3fe2e
 import { canActOn } from "../../../pluginUtils.js";
 import { convertDelayStringToMS } from "../../../utils.js";
 import { CaseArgs } from "../../Cases/types.js";
 import { LogsPlugin } from "../../Logs/LogsPlugin.js";
 import { ModActionsPlugin } from "../../ModActions/ModActionsPlugin.js";
 import { MutesPlugin } from "../../Mutes/MutesPlugin.js";
-<<<<<<< HEAD
-import { ContextMenuPluginType } from "../types.js";
-=======
 import { MODAL_TIMEOUT } from "../commands/ModMenuUserCtxCmd.js";
 import { ContextMenuPluginType, ModMenuActionType } from "../types.js";
 import { updateAction } from "./update.js";
->>>>>>> 45e3fe2e
 
 async function muteAction(
   pluginData: GuildPluginData<ContextMenuPluginType>,
