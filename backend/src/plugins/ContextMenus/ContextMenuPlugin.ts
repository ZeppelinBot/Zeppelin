import { PluginOptions } from "knub";
<<<<<<< HEAD
import { GuildCases } from "../../data/GuildCases";
import { makeIoTsConfigParser } from "../../pluginUtils";
import { trimPluginDescription } from "../../utils";
import { CasesPlugin } from "../Cases/CasesPlugin";
=======
import { GuildContextMenuLinks } from "../../data/GuildContextMenuLinks";
>>>>>>> ffa9eeb3
import { LogsPlugin } from "../Logs/LogsPlugin";
import { ModActionsPlugin } from "../ModActions/ModActionsPlugin";
import { MutesPlugin } from "../Mutes/MutesPlugin";
import { UtilityPlugin } from "../Utility/UtilityPlugin";
import { zeppelinGuildPlugin } from "../ZeppelinPluginBlueprint";
<<<<<<< HEAD
import { BanCmd } from "./commands/BanUserCtxCmd";
import { CleanCmd } from "./commands/CleanMessageCtxCmd";
import { ModMenuCmd } from "./commands/ModMenuUserCtxCmd";
import { MuteCmd } from "./commands/MuteUserCtxCmd";
import { NoteCmd } from "./commands/NoteUserCtxCmd";
import { WarnCmd } from "./commands/WarnUserCtxCmd";
import { ConfigSchema, ContextMenuPluginType } from "./types";
=======
import { ContextClickedEvt } from "./events/ContextClickedEvt";
import { ContextMenuPluginType, zContextMenusConfig } from "./types";
import { loadAllCommands } from "./utils/loadAllCommands";
>>>>>>> ffa9eeb3

const defaultOptions: PluginOptions<ContextMenuPluginType> = {
  config: {
    can_use: false,

    can_open_mod_menu: false,
  },
  overrides: [
    {
      level: ">=50",
      config: {
        can_use: true,

        can_open_mod_menu: true,
      },
    },
  ],
};

export const ContextMenuPlugin = zeppelinGuildPlugin<ContextMenuPluginType>()({
  name: "context_menu",
  showInDocs: true,
  info: {
    prettyName: "Context Menus",
    description: trimPluginDescription(`
      This plugin provides command shortcuts via context menus
    `),
    configSchema: ConfigSchema,
  },

<<<<<<< HEAD
  dependencies: () => [CasesPlugin, MutesPlugin, ModActionsPlugin, LogsPlugin, UtilityPlugin],
  configParser: makeIoTsConfigParser(ConfigSchema),

=======
  dependencies: () => [MutesPlugin, LogsPlugin, UtilityPlugin],
  configParser: (input) => zContextMenusConfig.parse(input),
>>>>>>> ffa9eeb3
  defaultOptions,

  contextMenuCommands: [ModMenuCmd, NoteCmd, WarnCmd, MuteCmd, BanCmd, CleanCmd],

  beforeLoad(pluginData) {
    const { state, guild } = pluginData;

    state.cases = GuildCases.getGuildInstance(guild.id);
  },
});<|MERGE_RESOLUTION|>--- conflicted
+++ resolved
@@ -1,30 +1,19 @@
 import { PluginOptions } from "knub";
-<<<<<<< HEAD
 import { GuildCases } from "../../data/GuildCases";
-import { makeIoTsConfigParser } from "../../pluginUtils";
 import { trimPluginDescription } from "../../utils";
 import { CasesPlugin } from "../Cases/CasesPlugin";
-=======
-import { GuildContextMenuLinks } from "../../data/GuildContextMenuLinks";
->>>>>>> ffa9eeb3
 import { LogsPlugin } from "../Logs/LogsPlugin";
 import { ModActionsPlugin } from "../ModActions/ModActionsPlugin";
 import { MutesPlugin } from "../Mutes/MutesPlugin";
 import { UtilityPlugin } from "../Utility/UtilityPlugin";
 import { zeppelinGuildPlugin } from "../ZeppelinPluginBlueprint";
-<<<<<<< HEAD
 import { BanCmd } from "./commands/BanUserCtxCmd";
 import { CleanCmd } from "./commands/CleanMessageCtxCmd";
 import { ModMenuCmd } from "./commands/ModMenuUserCtxCmd";
 import { MuteCmd } from "./commands/MuteUserCtxCmd";
 import { NoteCmd } from "./commands/NoteUserCtxCmd";
 import { WarnCmd } from "./commands/WarnUserCtxCmd";
-import { ConfigSchema, ContextMenuPluginType } from "./types";
-=======
-import { ContextClickedEvt } from "./events/ContextClickedEvt";
 import { ContextMenuPluginType, zContextMenusConfig } from "./types";
-import { loadAllCommands } from "./utils/loadAllCommands";
->>>>>>> ffa9eeb3
 
 const defaultOptions: PluginOptions<ContextMenuPluginType> = {
   config: {
@@ -52,17 +41,11 @@
     description: trimPluginDescription(`
       This plugin provides command shortcuts via context menus
     `),
-    configSchema: ConfigSchema,
+    configSchema: zContextMenusConfig,
   },
 
-<<<<<<< HEAD
   dependencies: () => [CasesPlugin, MutesPlugin, ModActionsPlugin, LogsPlugin, UtilityPlugin],
-  configParser: makeIoTsConfigParser(ConfigSchema),
-
-=======
-  dependencies: () => [MutesPlugin, LogsPlugin, UtilityPlugin],
   configParser: (input) => zContextMenusConfig.parse(input),
->>>>>>> ffa9eeb3
   defaultOptions,
 
   contextMenuCommands: [ModMenuCmd, NoteCmd, WarnCmd, MuteCmd, BanCmd, CleanCmd],
