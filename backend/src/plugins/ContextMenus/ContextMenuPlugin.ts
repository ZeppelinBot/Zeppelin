<<<<<<< HEAD
import { PluginOptions } from "knub";
import { GuildCases } from "../../data/GuildCases";
import { trimPluginDescription } from "../../utils";
import { CasesPlugin } from "../Cases/CasesPlugin";
=======
import { PluginOptions, guildPlugin } from "knub";
import { GuildContextMenuLinks } from "../../data/GuildContextMenuLinks";
>>>>>>> b28ca170
import { LogsPlugin } from "../Logs/LogsPlugin";
import { ModActionsPlugin } from "../ModActions/ModActionsPlugin";
import { MutesPlugin } from "../Mutes/MutesPlugin";
import { UtilityPlugin } from "../Utility/UtilityPlugin";
<<<<<<< HEAD
import { zeppelinGuildPlugin } from "../ZeppelinPluginBlueprint";
import { BanCmd } from "./commands/BanUserCtxCmd";
import { CleanCmd } from "./commands/CleanMessageCtxCmd";
import { ModMenuCmd } from "./commands/ModMenuUserCtxCmd";
import { MuteCmd } from "./commands/MuteUserCtxCmd";
import { NoteCmd } from "./commands/NoteUserCtxCmd";
import { WarnCmd } from "./commands/WarnUserCtxCmd";
=======
import { ContextClickedEvt } from "./events/ContextClickedEvt";
>>>>>>> b28ca170
import { ContextMenuPluginType, zContextMenusConfig } from "./types";

const defaultOptions: PluginOptions<ContextMenuPluginType> = {
  config: {
    can_use: false,

    can_open_mod_menu: false,
  },
  overrides: [
    {
      level: ">=50",
      config: {
        can_use: true,

        can_open_mod_menu: true,
      },
    },
  ],
};

export const ContextMenuPlugin = guildPlugin<ContextMenuPluginType>()({
  name: "context_menu",
<<<<<<< HEAD
  showInDocs: true,
  info: {
    prettyName: "Context Menus",
    description: trimPluginDescription(`
      This plugin provides command shortcuts via context menus
    `),
    configSchema: zContextMenusConfig,
  },
=======
>>>>>>> b28ca170

  dependencies: () => [CasesPlugin, MutesPlugin, ModActionsPlugin, LogsPlugin, UtilityPlugin],
  configParser: (input) => zContextMenusConfig.parse(input),
  defaultOptions,

  contextMenuCommands: [ModMenuCmd, NoteCmd, WarnCmd, MuteCmd, BanCmd, CleanCmd],

  beforeLoad(pluginData) {
    const { state, guild } = pluginData;

    state.cases = GuildCases.getGuildInstance(guild.id);
  },
});<|MERGE_RESOLUTION|>--- conflicted
+++ resolved
@@ -1,27 +1,16 @@
-<<<<<<< HEAD
-import { PluginOptions } from "knub";
+import { PluginOptions, guildPlugin } from "knub";
 import { GuildCases } from "../../data/GuildCases";
-import { trimPluginDescription } from "../../utils";
 import { CasesPlugin } from "../Cases/CasesPlugin";
-=======
-import { PluginOptions, guildPlugin } from "knub";
-import { GuildContextMenuLinks } from "../../data/GuildContextMenuLinks";
->>>>>>> b28ca170
 import { LogsPlugin } from "../Logs/LogsPlugin";
 import { ModActionsPlugin } from "../ModActions/ModActionsPlugin";
 import { MutesPlugin } from "../Mutes/MutesPlugin";
 import { UtilityPlugin } from "../Utility/UtilityPlugin";
-<<<<<<< HEAD
-import { zeppelinGuildPlugin } from "../ZeppelinPluginBlueprint";
 import { BanCmd } from "./commands/BanUserCtxCmd";
 import { CleanCmd } from "./commands/CleanMessageCtxCmd";
 import { ModMenuCmd } from "./commands/ModMenuUserCtxCmd";
 import { MuteCmd } from "./commands/MuteUserCtxCmd";
 import { NoteCmd } from "./commands/NoteUserCtxCmd";
 import { WarnCmd } from "./commands/WarnUserCtxCmd";
-=======
-import { ContextClickedEvt } from "./events/ContextClickedEvt";
->>>>>>> b28ca170
 import { ContextMenuPluginType, zContextMenusConfig } from "./types";
 
 const defaultOptions: PluginOptions<ContextMenuPluginType> = {
@@ -44,17 +33,6 @@
 
 export const ContextMenuPlugin = guildPlugin<ContextMenuPluginType>()({
   name: "context_menu",
-<<<<<<< HEAD
-  showInDocs: true,
-  info: {
-    prettyName: "Context Menus",
-    description: trimPluginDescription(`
-      This plugin provides command shortcuts via context menus
-    `),
-    configSchema: zContextMenusConfig,
-  },
-=======
->>>>>>> b28ca170
 
   dependencies: () => [CasesPlugin, MutesPlugin, ModActionsPlugin, LogsPlugin, UtilityPlugin],
   configParser: (input) => zContextMenusConfig.parse(input),
