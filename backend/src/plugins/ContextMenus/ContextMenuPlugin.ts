<<<<<<< HEAD
import { PluginOptions } from "knub";
import { GuildCases } from "src/data/GuildCases";
import { CasesPlugin } from "../Cases/CasesPlugin";
=======
import { PluginOptions, guildPlugin } from "knub";
import { GuildContextMenuLinks } from "../../data/GuildContextMenuLinks";
>>>>>>> b28ca170
import { LogsPlugin } from "../Logs/LogsPlugin";
import { ModActionsPlugin } from "../ModActions/ModActionsPlugin";
import { MutesPlugin } from "../Mutes/MutesPlugin";
import { UtilityPlugin } from "../Utility/UtilityPlugin";
<<<<<<< HEAD
import { zeppelinGuildPlugin } from "../ZeppelinPluginBlueprint";
import { BanCmd } from "./commands/BanUserCtxCmd";
import { ModMenuCmd } from "./commands/ModMenuUserCtxCmd";
import { MuteCmd } from "./commands/MuteUserCtxCmd";
import { NoteCmd } from "./commands/NoteUserCtxCmd";
import { WarnCmd } from "./commands/WarnUserCtxCmd";
=======
import { ContextClickedEvt } from "./events/ContextClickedEvt";
>>>>>>> b28ca170
import { ContextMenuPluginType, zContextMenusConfig } from "./types";

const defaultOptions: PluginOptions<ContextMenuPluginType> = {
  config: {
    can_use: false,

    can_open_mod_menu: false,
  },
  overrides: [
    {
      level: ">=50",
      config: {
        can_use: true,

        can_open_mod_menu: true,
      },
    },
  ],
};

export const ContextMenuPlugin = guildPlugin<ContextMenuPluginType>()({
  name: "context_menu",
<<<<<<< HEAD
  showInDocs: true,
=======
>>>>>>> b28ca170

  dependencies: () => [CasesPlugin, MutesPlugin, ModActionsPlugin, LogsPlugin, UtilityPlugin],
  configParser: (input) => zContextMenusConfig.parse(input),
  defaultOptions,

  contextMenuCommands: [ModMenuCmd, NoteCmd, WarnCmd, MuteCmd, BanCmd],

  beforeLoad(pluginData) {
    const { state, guild } = pluginData;

    state.cases = GuildCases.getGuildInstance(guild.id);
  },
});<|MERGE_RESOLUTION|>--- conflicted
+++ resolved
@@ -1,25 +1,8 @@
-<<<<<<< HEAD
-import { PluginOptions } from "knub";
-import { GuildCases } from "src/data/GuildCases";
-import { CasesPlugin } from "../Cases/CasesPlugin";
-=======
 import { PluginOptions, guildPlugin } from "knub";
-import { GuildContextMenuLinks } from "../../data/GuildContextMenuLinks";
->>>>>>> b28ca170
 import { LogsPlugin } from "../Logs/LogsPlugin";
 import { ModActionsPlugin } from "../ModActions/ModActionsPlugin";
 import { MutesPlugin } from "../Mutes/MutesPlugin";
 import { UtilityPlugin } from "../Utility/UtilityPlugin";
-<<<<<<< HEAD
-import { zeppelinGuildPlugin } from "../ZeppelinPluginBlueprint";
-import { BanCmd } from "./commands/BanUserCtxCmd";
-import { ModMenuCmd } from "./commands/ModMenuUserCtxCmd";
-import { MuteCmd } from "./commands/MuteUserCtxCmd";
-import { NoteCmd } from "./commands/NoteUserCtxCmd";
-import { WarnCmd } from "./commands/WarnUserCtxCmd";
-=======
-import { ContextClickedEvt } from "./events/ContextClickedEvt";
->>>>>>> b28ca170
 import { ContextMenuPluginType, zContextMenusConfig } from "./types";
 
 const defaultOptions: PluginOptions<ContextMenuPluginType> = {
@@ -42,10 +25,6 @@
 
 export const ContextMenuPlugin = guildPlugin<ContextMenuPluginType>()({
   name: "context_menu",
-<<<<<<< HEAD
-  showInDocs: true,
-=======
->>>>>>> b28ca170
 
   dependencies: () => [CasesPlugin, MutesPlugin, ModActionsPlugin, LogsPlugin, UtilityPlugin],
   configParser: (input) => zContextMenusConfig.parse(input),
