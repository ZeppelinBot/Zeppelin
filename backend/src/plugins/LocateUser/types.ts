--- conflicted
+++ resolved
@@ -1,10 +1,7 @@
 import { BasePluginType, guildPluginEventListener, guildPluginMessageCommand, pluginUtils } from "knub";
 import z from "zod";
 import { GuildVCAlerts } from "../../data/GuildVCAlerts.js";
-<<<<<<< HEAD
-=======
 import { CommonPlugin } from "../Common/CommonPlugin.js";
->>>>>>> 45e3fe2e
 
 export const zLocateUserConfig = z.strictObject({
   can_where: z.boolean(),
