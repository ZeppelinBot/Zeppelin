import { commandTypeHelpers as ct } from "../../../commandTypes.js";
import { clearExpiringVCAlert } from "../../../data/loops/expiringVCAlertsLoop.js";
<<<<<<< HEAD
import { sendErrorMessage, sendSuccessMessage } from "../../../pluginUtils.js";
=======
>>>>>>> 45e3fe2e
import { createChunkedMessage, sorter } from "../../../utils.js";
import { locateUserCmd } from "../types.js";

export const ListFollowCmd = locateUserCmd({
  trigger: ["follows", "fs"],
  description: "Displays all of your active alerts ordered by expiration time",
  usage: "!fs",
  permission: "can_alert",

  async run({ message: msg, pluginData }) {
    const alerts = await pluginData.state.alerts.getAlertsByRequestorId(msg.member.id);
    if (alerts.length === 0) {
      void pluginData.state.common.sendErrorMessage(msg, "You have no active alerts!");
      return;
    }

    alerts.sort(sorter("expires_at"));
    const longestNum = (alerts.length + 1).toString().length;
    const lines = Array.from(alerts.entries()).map(([i, alert]) => {
      const num = i + 1;
      const paddedNum = num.toString().padStart(longestNum, " ");
      return `\`${paddedNum}.\` \`${alert.expires_at}\` **Target:** <@!${alert.user_id}> **Reminder:** \`${
        alert.body
      }\` **Active:** ${alert.active.valueOf()}`;
    });
    await createChunkedMessage(msg.channel, lines.join("\n"));
  },
});

export const DeleteFollowCmd = locateUserCmd({
  trigger: ["follows delete", "fs d"],
  description:
    "Deletes the alert at the position <num>.\nThe value needed for <num> can be found using `!follows` (`!fs`)",
  usage: "!fs d <num>",
  permission: "can_alert",

  signature: {
    num: ct.number({ required: true }),
  },

  async run({ message: msg, args, pluginData }) {
    const alerts = await pluginData.state.alerts.getAlertsByRequestorId(msg.member.id);
    alerts.sort(sorter("expires_at"));

    if (args.num > alerts.length || args.num <= 0) {
      void pluginData.state.common.sendErrorMessage(msg, "Unknown alert!");
      return;
    }

    const toDelete = alerts[args.num - 1];
    clearExpiringVCAlert(toDelete);
    await pluginData.state.alerts.delete(toDelete.id);

    void pluginData.state.common.sendSuccessMessage(msg, "Alert deleted");
  },
});<|MERGE_RESOLUTION|>--- conflicted
+++ resolved
@@ -1,9 +1,5 @@
 import { commandTypeHelpers as ct } from "../../../commandTypes.js";
 import { clearExpiringVCAlert } from "../../../data/loops/expiringVCAlertsLoop.js";
-<<<<<<< HEAD
-import { sendErrorMessage, sendSuccessMessage } from "../../../pluginUtils.js";
-=======
->>>>>>> 45e3fe2e
 import { createChunkedMessage, sorter } from "../../../utils.js";
 import { locateUserCmd } from "../types.js";
 
