--- conflicted
+++ resolved
@@ -2,10 +2,6 @@
 import moment from "moment-timezone";
 import { commandTypeHelpers as ct } from "../../../commandTypes.js";
 import { registerExpiringVCAlert } from "../../../data/loops/expiringVCAlertsLoop.js";
-<<<<<<< HEAD
-import { sendErrorMessage, sendSuccessMessage } from "../../../pluginUtils.js";
-=======
->>>>>>> 45e3fe2e
 import { MINUTES, SECONDS } from "../../../utils.js";
 import { locateUserCmd } from "../types.js";
 
