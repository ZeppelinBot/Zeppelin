--- conflicted
+++ resolved
@@ -1,10 +1,6 @@
 import { GuildMember, GuildTextBasedChannel, Invite, VoiceChannel } from "discord.js";
 import { GuildPluginData } from "knub";
 import { getInviteLink } from "knub/helpers";
-<<<<<<< HEAD
-import { sendErrorMessage } from "../../../pluginUtils.js";
-=======
->>>>>>> 45e3fe2e
 import { LocateUserPluginType } from "../types.js";
 import { createOrReuseInvite } from "./createOrReuseInvite.js";
 
