import { GuildMember, GuildTextBasedChannel, Snowflake } from "discord.js";
import { GuildPluginData } from "knub";
<<<<<<< HEAD
import { sendErrorMessage } from "../../../pluginUtils.js";
=======
>>>>>>> 45e3fe2e
import { LocateUserPluginType } from "../types.js";

export async function moveMember(
  pluginData: GuildPluginData<LocateUserPluginType>,
  toMoveID: string,
  target: GuildMember,
  errorChannel: GuildTextBasedChannel,
) {
  const modMember: GuildMember = await pluginData.guild.members.fetch(toMoveID as Snowflake);
  if (modMember.voice.channelId != null) {
    try {
      await modMember.edit({
        channel: target.voice.channelId,
      });
    } catch {
      void pluginData.state.common.sendErrorMessage(errorChannel, "Failed to move you. Are you in a voice channel?");
      return;
    }
  } else {
    void pluginData.state.common.sendErrorMessage(errorChannel, "Failed to move you. Are you in a voice channel?");
  }
}<|MERGE_RESOLUTION|>--- conflicted
+++ resolved
@@ -1,9 +1,5 @@
 import { GuildMember, GuildTextBasedChannel, Snowflake } from "discord.js";
 import { GuildPluginData } from "knub";
-<<<<<<< HEAD
-import { sendErrorMessage } from "../../../pluginUtils.js";
-=======
->>>>>>> 45e3fe2e
 import { LocateUserPluginType } from "../types.js";
 
 export async function moveMember(
