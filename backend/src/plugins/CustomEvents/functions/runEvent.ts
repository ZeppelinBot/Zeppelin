--- conflicted
+++ resolved
@@ -1,9 +1,5 @@
 import { Message } from "discord.js";
 import { GuildPluginData } from "knub";
-<<<<<<< HEAD
-import { sendErrorMessage } from "../../../pluginUtils.js";
-=======
->>>>>>> 45e3fe2e
 import { TemplateSafeValueContainer } from "../../../templateFormatter.js";
 import { ActionError } from "../ActionError.js";
 import { addRoleAction } from "../actions/addRoleAction.js";
