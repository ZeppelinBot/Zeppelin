--- conflicted
+++ resolved
@@ -1,9 +1,6 @@
 import { GuildPluginData } from "knub";
-<<<<<<< HEAD
-=======
 import { FindOptionsWhere } from "typeorm/find-options/FindOptionsWhere";
 import { Case } from "../../../data/entities/Case.js";
->>>>>>> 45e3fe2e
 import { CasesPluginType } from "../types.js";
 
 export function getTotalCasesByMod(
