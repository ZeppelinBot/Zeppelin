--- conflicted
+++ resolved
@@ -1,8 +1,5 @@
 import { GuildPluginData } from "knub";
-<<<<<<< HEAD
-=======
 import { FindOptionsWhere } from "typeorm/find-options/FindOptionsWhere";
->>>>>>> 45e3fe2e
 import { Case } from "../../../data/entities/Case.js";
 import { CasesPluginType } from "../types.js";
 
