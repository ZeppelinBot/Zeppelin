import { GuildTextBasedChannel, User } from "discord.js";
import { GuildPluginData } from "knub";
import moment from "moment-timezone";
import { LogType } from "../../../data/LogType.js";
import { ISavedMessageAttachmentData, SavedMessage } from "../../../data/entities/SavedMessage.js";
import { createTypedTemplateSafeValueContainer } from "../../../templateFormatter.js";
import { UnknownUser, useMediaUrls } from "../../../utils.js";
import { resolveChannelIds } from "../../../utils/resolveChannelIds.js";
import {
  channelToTemplateSafeChannel,
  savedMessageToTemplateSafeSavedMessage,
  userToTemplateSafeUser,
} from "../../../utils/templateSafeObjects.js";
import { TimeAndDatePlugin } from "../../TimeAndDate/TimeAndDatePlugin.js";
<<<<<<< HEAD
import { LogsPluginType } from "../types.js";
=======
import { FORMAT_NO_TIMESTAMP, LogsPluginType } from "../types.js";
>>>>>>> 45e3fe2e
import { log } from "../util/log.js";

export interface LogMessageDeleteData {
  user: User | UnknownUser;
  channel: GuildTextBasedChannel;
  message: SavedMessage;
}

export function logMessageDelete(pluginData: GuildPluginData<LogsPluginType>, data: LogMessageDeleteData) {
  // Replace attachment URLs with media URLs
  if (data.message.data.attachments) {
    for (const attachment of data.message.data.attachments as ISavedMessageAttachmentData[]) {
      attachment.url = useMediaUrls(attachment.url);
    }
  }

  // See comment on FORMAT_NO_TIMESTAMP in types.ts
  const config = pluginData.config.get();
  const timestampFormat = config.timestamp_format ?? undefined;

  return log(
    pluginData,
    LogType.MESSAGE_DELETE,
    createTypedTemplateSafeValueContainer({
      user: userToTemplateSafeUser(data.user),
      channel: channelToTemplateSafeChannel(data.channel),
      message: savedMessageToTemplateSafeSavedMessage(data.message),
      messageDate: pluginData
        .getPlugin(TimeAndDatePlugin)
        .inGuildTz(moment.utc(data.message.data.timestamp, "x"))
        .format(timestampFormat),
    }),
    {
      userId: data.user.id,
      messageTextContent: data.message.data.content,
      bot: data.user instanceof User ? data.user.bot : false,
      ...resolveChannelIds(data.channel),
    },
  );
}<|MERGE_RESOLUTION|>--- conflicted
+++ resolved
@@ -12,11 +12,7 @@
   userToTemplateSafeUser,
 } from "../../../utils/templateSafeObjects.js";
 import { TimeAndDatePlugin } from "../../TimeAndDate/TimeAndDatePlugin.js";
-<<<<<<< HEAD
-import { LogsPluginType } from "../types.js";
-=======
 import { FORMAT_NO_TIMESTAMP, LogsPluginType } from "../types.js";
->>>>>>> 45e3fe2e
 import { log } from "../util/log.js";
 
 export interface LogMessageDeleteData {
