import { BasePluginType, CooldownManager, guildPluginEventListener } from "knub";
import { z } from "zod";
import { RegExpRunner } from "../../RegExpRunner.js";
import { GuildArchives } from "../../data/GuildArchives.js";
import { GuildCases } from "../../data/GuildCases.js";
import { GuildLogs } from "../../data/GuildLogs.js";
import { GuildSavedMessages } from "../../data/GuildSavedMessages.js";
import { LogType } from "../../data/LogType.js";
<<<<<<< HEAD
import { zBoundedCharacters, zMessageContent, zRegex, zSnowflake } from "../../utils.js";
=======
import { keys, zBoundedCharacters, zMessageContent, zRegex, zSnowflake } from "../../utils.js";
>>>>>>> 45e3fe2e
import { MessageBuffer } from "../../utils/MessageBuffer.js";
import {
  TemplateSafeCase,
  TemplateSafeChannel,
  TemplateSafeEmoji,
  TemplateSafeMember,
  TemplateSafeRole,
  TemplateSafeSavedMessage,
  TemplateSafeStage,
  TemplateSafeSticker,
  TemplateSafeUnknownMember,
  TemplateSafeUnknownUser,
  TemplateSafeUser,
} from "../../utils/templateSafeObjects.js";

const DEFAULT_BATCH_TIME = 1000;
const MIN_BATCH_TIME = 250;
const MAX_BATCH_TIME = 5000;

// A bit of a workaround so we can pass LogType keys to z.enum()
const logTypes = Object.keys(LogType) as [keyof typeof LogType, ...Array<keyof typeof LogType>];
const zLogFormats = z.record(z.enum(logTypes), zMessageContent);

const zLogChannel = z.strictObject({
  include: z.array(zBoundedCharacters(1, 255)).default([]),
  exclude: z.array(zBoundedCharacters(1, 255)).default([]),
  batched: z.boolean().default(true),
  batch_time: z.number().min(MIN_BATCH_TIME).max(MAX_BATCH_TIME).default(DEFAULT_BATCH_TIME),
  excluded_users: z.array(zSnowflake).nullable().default(null),
  excluded_message_regexes: z.array(zRegex(z.string())).nullable().default(null),
  excluded_channels: z.array(zSnowflake).nullable().default(null),
  excluded_categories: z.array(zSnowflake).nullable().default(null),
  excluded_threads: z.array(zSnowflake).nullable().default(null),
  exclude_bots: z.boolean().default(false),
  excluded_roles: z.array(zSnowflake).nullable().default(null),
  format: zLogFormats.default({}),
  timestamp_format: z.string().nullable().default(null),
  include_embed_timestamp: z.boolean().nullable().default(null),
});
export type TLogChannel = z.infer<typeof zLogChannel>;

const zLogChannelMap = z.record(zSnowflake, zLogChannel);
export type TLogChannelMap = z.infer<typeof zLogChannelMap>;

export const zLogsConfig = z.strictObject({
  channels: zLogChannelMap,
  format: zLogFormats,
  // Legacy/deprecated, if below is false mentions wont actually ping. In case you really want the old behavior, set below to true
  ping_user: z.boolean(),
  allow_user_mentions: z.boolean(),
  timestamp_format: z.string().nullable(),
  include_embed_timestamp: z.boolean(),
});

// Hacky way of allowing a """null""" default value for config.format.timestamp due to legacy io-ts reasons
export const FORMAT_NO_TIMESTAMP = "__NO_TIMESTAMP__";

export interface LogsPluginType extends BasePluginType {
  config: z.infer<typeof zLogsConfig>;
  state: {
    guildLogs: GuildLogs;
    savedMessages: GuildSavedMessages;
    archives: GuildArchives;
    cases: GuildCases;

    regexRunner: RegExpRunner;
    regexRunnerRepeatedTimeoutListener;

    logListener;

    buffers: Map<string, MessageBuffer>;
    channelCooldowns: CooldownManager;

    onMessageDeleteFn;
    onMessageDeleteBulkFn;
    onMessageUpdateFn;
  };
}

export const logsEvt = guildPluginEventListener<LogsPluginType>();

export const LogTypeData = z.object({
  [LogType.MEMBER_WARN]: z.object({
    mod: z.instanceof(TemplateSafeMember),
    member: z.instanceof(TemplateSafeMember),
    caseNumber: z.number(),
    reason: z.string(),
  }),

  [LogType.MEMBER_MUTE]: z.object({
    mod: z.instanceof(TemplateSafeUser),
    user: z.instanceof(TemplateSafeUser),
    caseNumber: z.number(),
    reason: z.string(),
  }),

  [LogType.MEMBER_UNMUTE]: z.object({
    mod: z.instanceof(TemplateSafeUser),
    user: z.instanceof(TemplateSafeUser),
    caseNumber: z.number(),
    reason: z.string(),
  }),

  [LogType.MEMBER_MUTE_EXPIRED]: z.object({
    member: z.instanceof(TemplateSafeMember).or(z.instanceof(TemplateSafeUnknownMember)),
  }),

  [LogType.MEMBER_KICK]: z.object({
    mod: z.instanceof(TemplateSafeUser).or(z.null()),
    user: z.instanceof(TemplateSafeUser),
    caseNumber: z.number(),
    reason: z.string(),
  }),

  [LogType.MEMBER_BAN]: z.object({
    mod: z.instanceof(TemplateSafeUser).or(z.null()),
    user: z.instanceof(TemplateSafeUser),
    caseNumber: z.number(),
    reason: z.string(),
  }),

  [LogType.MEMBER_UNBAN]: z.object({
    mod: z.instanceof(TemplateSafeUser).or(z.null()),
    userId: z.string(),
    caseNumber: z.number(),
    reason: z.string(),
  }),

  [LogType.MEMBER_FORCEBAN]: z.object({
    mod: z.instanceof(TemplateSafeUser),
    userId: z.string(),
    caseNumber: z.number(),
    reason: z.string(),
  }),

  [LogType.MEMBER_JOIN]: z.object({
    member: z.instanceof(TemplateSafeMember),
    new: z.string(),
    account_age: z.string(),
    account_age_ts: z.string(),
  }),

  [LogType.MEMBER_LEAVE]: z.object({
    member: z.instanceof(TemplateSafeMember),
  }),

  [LogType.MEMBER_ROLE_ADD]: z.object({
    mod: z.instanceof(TemplateSafeUser).or(z.null()),
    member: z.instanceof(TemplateSafeMember),
    roles: z.string(),
  }),

  [LogType.MEMBER_ROLE_REMOVE]: z.object({
    mod: z.instanceof(TemplateSafeUser).or(z.null()),
    member: z.instanceof(TemplateSafeMember),
    roles: z.string(),
  }),

  [LogType.MEMBER_NICK_CHANGE]: z.object({
    member: z.instanceof(TemplateSafeMember),
    oldNick: z.string(),
    newNick: z.string(),
  }),

  [LogType.MEMBER_RESTORE]: z.object({
    member: z.instanceof(TemplateSafeMember),
    restoredData: z.string(),
  }),

  [LogType.CHANNEL_CREATE]: z.object({
    channel: z.instanceof(TemplateSafeChannel),
  }),

  [LogType.CHANNEL_DELETE]: z.object({
    channel: z.instanceof(TemplateSafeChannel),
  }),

  [LogType.CHANNEL_UPDATE]: z.object({
    oldChannel: z.instanceof(TemplateSafeChannel),
    newChannel: z.instanceof(TemplateSafeChannel),
    differenceString: z.string(),
  }),

  [LogType.THREAD_CREATE]: z.object({
    thread: z.instanceof(TemplateSafeChannel),
  }),

  [LogType.THREAD_DELETE]: z.object({
    thread: z.instanceof(TemplateSafeChannel),
  }),

  [LogType.THREAD_UPDATE]: z.object({
    oldThread: z.instanceof(TemplateSafeChannel),
    newThread: z.instanceof(TemplateSafeChannel),
    differenceString: z.string(),
  }),

  [LogType.ROLE_CREATE]: z.object({
    role: z.instanceof(TemplateSafeRole),
  }),

  [LogType.ROLE_DELETE]: z.object({
    role: z.instanceof(TemplateSafeRole),
  }),

  [LogType.ROLE_UPDATE]: z.object({
    oldRole: z.instanceof(TemplateSafeRole),
    newRole: z.instanceof(TemplateSafeRole),
    differenceString: z.string(),
  }),

  [LogType.MESSAGE_EDIT]: z.object({
    user: z.instanceof(TemplateSafeUser),
    channel: z.instanceof(TemplateSafeChannel),
    before: z.instanceof(TemplateSafeSavedMessage),
    after: z.instanceof(TemplateSafeSavedMessage),
  }),

  [LogType.MESSAGE_DELETE]: z.object({
    user: z.instanceof(TemplateSafeUser),
    channel: z.instanceof(TemplateSafeChannel),
    messageDate: z.string(),
    message: z.instanceof(TemplateSafeSavedMessage),
  }),

  [LogType.MESSAGE_DELETE_BULK]: z.object({
    count: z.number(),
    authorIds: z.array(z.string()),
    channel: z.instanceof(TemplateSafeChannel),
    archiveUrl: z.string(),
  }),

  [LogType.MESSAGE_DELETE_BARE]: z.object({
    messageId: z.string(),
    channel: z.instanceof(TemplateSafeChannel),
  }),

  [LogType.VOICE_CHANNEL_JOIN]: z.object({
    member: z.instanceof(TemplateSafeMember),
    channel: z.instanceof(TemplateSafeChannel),
  }),

  [LogType.VOICE_CHANNEL_LEAVE]: z.object({
    member: z.instanceof(TemplateSafeMember),
    channel: z.instanceof(TemplateSafeChannel),
  }),

  [LogType.VOICE_CHANNEL_MOVE]: z.object({
    member: z.instanceof(TemplateSafeMember),
    oldChannel: z.instanceof(TemplateSafeChannel),
    newChannel: z.instanceof(TemplateSafeChannel),
  }),

  [LogType.STAGE_INSTANCE_CREATE]: z.object({
    stageInstance: z.instanceof(TemplateSafeStage),
    stageChannel: z.instanceof(TemplateSafeChannel),
  }),

  [LogType.STAGE_INSTANCE_DELETE]: z.object({
    stageInstance: z.instanceof(TemplateSafeStage),
    stageChannel: z.instanceof(TemplateSafeChannel),
  }),

  [LogType.STAGE_INSTANCE_UPDATE]: z.object({
    oldStageInstance: z.instanceof(TemplateSafeStage).or(z.null()),
    newStageInstance: z.instanceof(TemplateSafeStage),
    stageChannel: z.instanceof(TemplateSafeChannel),
    differenceString: z.string(),
  }),

  [LogType.EMOJI_CREATE]: z.object({
    emoji: z.instanceof(TemplateSafeEmoji),
  }),

  [LogType.EMOJI_DELETE]: z.object({
    emoji: z.instanceof(TemplateSafeEmoji),
  }),

  [LogType.EMOJI_UPDATE]: z.object({
    oldEmoji: z.instanceof(TemplateSafeEmoji),
    newEmoji: z.instanceof(TemplateSafeEmoji),
    differenceString: z.string(),
  }),

  [LogType.STICKER_CREATE]: z.object({
    sticker: z.instanceof(TemplateSafeSticker),
  }),

  [LogType.STICKER_DELETE]: z.object({
    sticker: z.instanceof(TemplateSafeSticker),
  }),

  [LogType.STICKER_UPDATE]: z.object({
    oldSticker: z.instanceof(TemplateSafeSticker),
    newSticker: z.instanceof(TemplateSafeSticker),
    differenceString: z.string(),
  }),

  [LogType.MESSAGE_SPAM_DETECTED]: z.object({
    member: z.instanceof(TemplateSafeMember),
    channel: z.instanceof(TemplateSafeChannel),
    description: z.string(),
    limit: z.number(),
    interval: z.number(),
    archiveUrl: z.string(),
  }),

  [LogType.CENSOR]: z.object({
    user: z.instanceof(TemplateSafeUser),
    channel: z.instanceof(TemplateSafeChannel),
    reason: z.string(),
    message: z.instanceof(TemplateSafeSavedMessage),
    messageText: z.string(),
  }),

  [LogType.CLEAN]: z.object({
    mod: z.instanceof(TemplateSafeUser),
    channel: z.instanceof(TemplateSafeChannel),
    count: z.number(),
    archiveUrl: z.string(),
  }),

  [LogType.CASE_CREATE]: z.object({
    mod: z.instanceof(TemplateSafeUser),
    userId: z.string(),
    caseNum: z.number(),
    caseType: z.string(),
    reason: z.string(),
  }),

  [LogType.MASSUNBAN]: z.object({
    mod: z.instanceof(TemplateSafeUser),
    count: z.number(),
    reason: z.string(),
  }),

  [LogType.MASSBAN]: z.object({
    mod: z.instanceof(TemplateSafeUser),
    count: z.number(),
    reason: z.string(),
  }),

  [LogType.MASSMUTE]: z.object({
    mod: z.instanceof(TemplateSafeUser),
    count: z.number(),
  }),

  [LogType.MEMBER_TIMED_MUTE]: z.object({
    mod: z.instanceof(TemplateSafeUser),
    user: z.instanceof(TemplateSafeUser),
    time: z.string(),
    caseNumber: z.number(),
    reason: z.string(),
  }),

  [LogType.MEMBER_TIMED_UNMUTE]: z.object({
    mod: z.instanceof(TemplateSafeUser),
    user: z.instanceof(TemplateSafeUser),
    time: z.string(),
    caseNumber: z.number(),
    reason: z.string(),
  }),

  [LogType.MEMBER_TIMED_BAN]: z.object({
    mod: z.instanceof(TemplateSafeUser),
    user: z.instanceof(TemplateSafeUser),
    banTime: z.string(),
    caseNumber: z.number(),
    reason: z.string(),
  }),

  [LogType.MEMBER_TIMED_UNBAN]: z.object({
    mod: z.instanceof(TemplateSafeUser).or(z.instanceof(TemplateSafeUnknownUser)),
    userId: z.string(),
    banTime: z.string(),
    caseNumber: z.number(),
    reason: z.string(),
  }),

  [LogType.MEMBER_JOIN_WITH_PRIOR_RECORDS]: z.object({
    member: z.instanceof(TemplateSafeMember),
    recentCaseSummary: z.string(),
  }),

  [LogType.OTHER_SPAM_DETECTED]: z.object({
    member: z.instanceof(TemplateSafeMember),
    description: z.string(),
    limit: z.number(),
    interval: z.number(),
  }),

  [LogType.MEMBER_ROLE_CHANGES]: z.object({
    mod: z.instanceof(TemplateSafeUser).or(z.instanceof(TemplateSafeUnknownUser)).or(z.null()),
    member: z.instanceof(TemplateSafeMember),
    addedRoles: z.string(),
    removedRoles: z.string(),
  }),

  [LogType.VOICE_CHANNEL_FORCE_MOVE]: z.object({
    mod: z.instanceof(TemplateSafeUser),
    member: z.instanceof(TemplateSafeMember),
    oldChannel: z.instanceof(TemplateSafeChannel),
    newChannel: z.instanceof(TemplateSafeChannel),
  }),

  [LogType.VOICE_CHANNEL_FORCE_DISCONNECT]: z.object({
    mod: z.instanceof(TemplateSafeUser),
    member: z.instanceof(TemplateSafeMember),
    oldChannel: z.instanceof(TemplateSafeChannel),
  }),

  [LogType.CASE_UPDATE]: z.object({
    mod: z.instanceof(TemplateSafeUser),
    caseNumber: z.number(),
    caseType: z.string(),
    note: z.string(),
  }),

  [LogType.MEMBER_MUTE_REJOIN]: z.object({
    member: z.instanceof(TemplateSafeMember),
  }),

  [LogType.SCHEDULED_MESSAGE]: z.object({
    author: z.instanceof(TemplateSafeUser),
    channel: z.instanceof(TemplateSafeChannel),
    datetime: z.string(),
    date: z.string(),
    time: z.string(),
  }),

  [LogType.POSTED_SCHEDULED_MESSAGE]: z.object({
    author: z.instanceof(TemplateSafeUser),
    channel: z.instanceof(TemplateSafeChannel),
    messageId: z.string(),
  }),

  [LogType.BOT_ALERT]: z.object({
    body: z.string(),
  }),

  [LogType.AUTOMOD_ACTION]: z.object({
    rule: z.string(),
    user: z.instanceof(TemplateSafeUser).nullable(),
    users: z.array(z.instanceof(TemplateSafeUser)),
    actionsTaken: z.string(),
    matchSummary: z.string(),
  }),

  [LogType.SCHEDULED_REPEATED_MESSAGE]: z.object({
    author: z.instanceof(TemplateSafeUser),
    channel: z.instanceof(TemplateSafeChannel),
    datetime: z.string(),
    date: z.string(),
    time: z.string(),
    repeatInterval: z.string(),
    repeatDetails: z.string(),
  }),

  [LogType.REPEATED_MESSAGE]: z.object({
    author: z.instanceof(TemplateSafeUser),
    channel: z.instanceof(TemplateSafeChannel),
    datetime: z.string(),
    date: z.string(),
    time: z.string(),
    repeatInterval: z.string(),
    repeatDetails: z.string(),
  }),

  [LogType.MESSAGE_DELETE_AUTO]: z.object({
    message: z.instanceof(TemplateSafeSavedMessage),
    user: z.instanceof(TemplateSafeUser),
    channel: z.instanceof(TemplateSafeChannel),
    messageDate: z.string(),
  }),

  [LogType.SET_ANTIRAID_USER]: z.object({
    level: z.string(),
    user: z.instanceof(TemplateSafeUser),
  }),

  [LogType.SET_ANTIRAID_AUTO]: z.object({
    level: z.string(),
  }),

  [LogType.MEMBER_NOTE]: z.object({
    mod: z.instanceof(TemplateSafeUser),
    user: z.instanceof(TemplateSafeUser),
    caseNumber: z.number(),
    reason: z.string(),
  }),

  [LogType.CASE_DELETE]: z.object({
    mod: z.instanceof(TemplateSafeMember),
    case: z.instanceof(TemplateSafeCase),
  }),

  [LogType.DM_FAILED]: z.object({
    source: z.string(),
    user: z.instanceof(TemplateSafeUser).or(z.instanceof(TemplateSafeUnknownUser)),
  }),
});

export type ILogTypeData = z.infer<typeof LogTypeData>;<|MERGE_RESOLUTION|>--- conflicted
+++ resolved
@@ -6,11 +6,7 @@
 import { GuildLogs } from "../../data/GuildLogs.js";
 import { GuildSavedMessages } from "../../data/GuildSavedMessages.js";
 import { LogType } from "../../data/LogType.js";
-<<<<<<< HEAD
-import { zBoundedCharacters, zMessageContent, zRegex, zSnowflake } from "../../utils.js";
-=======
 import { keys, zBoundedCharacters, zMessageContent, zRegex, zSnowflake } from "../../utils.js";
->>>>>>> 45e3fe2e
 import { MessageBuffer } from "../../utils/MessageBuffer.js";
 import {
   TemplateSafeCase,
