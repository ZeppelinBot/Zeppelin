--- conflicted
+++ resolved
@@ -6,12 +6,7 @@
 import { GuildLogs } from "../../data/GuildLogs.js";
 import { GuildSavedMessages } from "../../data/GuildSavedMessages.js";
 import { LogType } from "../../data/LogType.js";
-<<<<<<< HEAD
-import { TemplateSafeValueContainer } from "../../templateFormatter.js";
-import { keys, zBoundedCharacters, zEmbedInput, zMessageContent, zRegex, zSnowflake, zStrictMessageContent } from "../../utils.js";
-=======
 import { keys, zBoundedCharacters, zMessageContent, zRegex, zSnowflake } from "../../utils.js";
->>>>>>> 82087ea7
 import { MessageBuffer } from "../../utils/MessageBuffer.js";
 import {
   TemplateSafeCase,
