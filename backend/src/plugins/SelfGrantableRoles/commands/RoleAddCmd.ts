--- conflicted
+++ resolved
@@ -1,9 +1,5 @@
 import { Role, Snowflake } from "discord.js";
 import { commandTypeHelpers as ct } from "../../../commandTypes.js";
-<<<<<<< HEAD
-import { sendErrorMessage, sendSuccessMessage } from "../../../pluginUtils.js";
-=======
->>>>>>> 45e3fe2e
 import { memberRolesLock } from "../../../utils/lockNameHelpers.js";
 import { selfGrantableRolesCmd } from "../types.js";
 import { findMatchingRoles } from "../util/findMatchingRoles.js";
