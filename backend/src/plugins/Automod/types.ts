import { GuildMember, GuildTextBasedChannel, PartialGuildMember, ThreadChannel, User } from "discord.js";
import { BasePluginType, CooldownManager, pluginUtils } from "knub";
import z from "zod";
import { Queue } from "../../Queue.js";
import { RegExpRunner } from "../../RegExpRunner.js";
import { GuildAntiraidLevels } from "../../data/GuildAntiraidLevels.js";
import { GuildArchives } from "../../data/GuildArchives.js";
import { GuildLogs } from "../../data/GuildLogs.js";
import { GuildSavedMessages } from "../../data/GuildSavedMessages.js";
import { SavedMessage } from "../../data/entities/SavedMessage.js";
import { entries, zBoundedRecord, zDelayString } from "../../utils.js";
<<<<<<< HEAD
=======
import { CommonPlugin } from "../Common/CommonPlugin.js";
>>>>>>> 45e3fe2e
import { CounterEvents } from "../Counters/types.js";
import { ModActionType, ModActionsEvents } from "../ModActions/types.js";
import { MutesEvents } from "../Mutes/types.js";
import { availableActions } from "./actions/availableActions.js";
import { RecentActionType } from "./constants.js";
import { availableTriggers } from "./triggers/availableTriggers.js";

import Timeout = NodeJS.Timeout;

export type ZTriggersMapHelper = {
  [TriggerName in keyof typeof availableTriggers]: (typeof availableTriggers)[TriggerName]["configSchema"];
};
const zTriggersMap = z
  .strictObject(
    entries(availableTriggers).reduce((map, [triggerName, trigger]) => {
      map[triggerName] = trigger.configSchema;
      return map;
    }, {} as ZTriggersMapHelper),
  )
  .partial();

type ZActionsMapHelper = {
  [ActionName in keyof typeof availableActions]: (typeof availableActions)[ActionName]["configSchema"];
};
const zActionsMap = z
  .strictObject(
    entries(availableActions).reduce((map, [actionName, action]) => {
      // @ts-expect-error TS can't infer this properly but it works fine thanks to our helper
      map[actionName] = action.configSchema;
      return map;
    }, {} as ZActionsMapHelper),
  )
  .partial();

const zRule = z.strictObject({
  enabled: z.boolean().default(true),
  // Typed as "never" because you are not expected to supply this directly.
  // The transform instead picks it up from the property key and the output type is a string.
  name: z
    .never()
    .optional()
    .transform((_, ctx) => {
      const ruleName = String(ctx.path[ctx.path.length - 2]).trim();
      if (!ruleName) {
        ctx.addIssue({
          code: z.ZodIssueCode.custom,
          message: "Automod rules must have names",
        });
        return z.NEVER;
      }
      return ruleName;
    }),
  pretty_name: z.string().optional(),
  presets: z.array(z.string().max(100)).max(25).default([]),
  affects_bots: z.boolean().default(false),
  affects_self: z.boolean().default(false),
  cooldown: zDelayString.nullable().default(null),
  allow_further_rules: z.boolean().default(false),
  triggers: z.array(zTriggersMap),
  actions: zActionsMap.refine((v) => !(v.clean && v.start_thread), {
    message: "Cannot have both clean and start_thread active at the same time",
  }),
});
export type TRule = z.infer<typeof zRule>;

export const zAutomodConfig = z.strictObject({
  rules: zBoundedRecord(z.record(z.string().max(100), zRule), 0, 255),
  antiraid_levels: z.array(z.string().max(100)).max(10),
  can_set_antiraid: z.boolean(),
  can_view_antiraid: z.boolean(),
});

export interface AutomodPluginType extends BasePluginType {
  config: z.output<typeof zAutomodConfig>;

  customOverrideCriteria: {
    antiraid_level?: string;
  };

  state: {
    /**
     * Automod checks/actions are handled in a queue so we don't get overlap on the same user
     */
    queue: Queue;

    /**
     * Per-server regex runner
     */
    regexRunner: RegExpRunner;

    /**
     * Recent actions are used for spam triggers
     */
    recentActions: RecentAction[];
    clearRecentActionsInterval: Timeout;

    /**
     * After a spam trigger is tripped and the rule's action carried out, a unique identifier is placed here so further
     * spam (either messages that were sent before the bot managed to mute the user or, with global spam, other users
     * continuing to spam) is "included" in the same match and doesn't generate duplicate cases or logs.
     * Key: rule_name-match_identifier
     */
    recentSpam: RecentSpam[];
    clearRecentSpamInterval: Timeout;

    recentNicknameChanges: Map<string, { timestamp: number }>;
    clearRecentNicknameChangesInterval: Timeout;

    ignoredRoleChanges: Set<{
      memberId: string;
      roleId: string;
      timestamp: number;
    }>;

    cachedAntiraidLevel: string | null;

    cooldownManager: CooldownManager;

    savedMessages: GuildSavedMessages;
    logs: GuildLogs;
    antiraidLevels: GuildAntiraidLevels;
    archives: GuildArchives;

    onMessageCreateFn: any;
    onMessageUpdateFn: any;

    onCounterTrigger: CounterEvents["trigger"];
    onCounterReverseTrigger: CounterEvents["reverseTrigger"];

    modActionsListeners: Map<keyof ModActionsEvents, any>;
    mutesListeners: Map<keyof MutesEvents, any>;

    common: pluginUtils.PluginPublicInterface<typeof CommonPlugin>;
  };
}

export interface AutomodContext {
  timestamp: number;
  actioned?: boolean;

  counterTrigger?: {
    counter: string;
    trigger: string;
    prettyCounter: string;
    prettyTrigger: string;
    channelId: string | null;
    userId: string | null;
    reverse: boolean;
  };
  user?: User;
  message?: SavedMessage;
  member?: GuildMember;
  partialMember?: GuildMember | PartialGuildMember;
  joined?: boolean;
  rolesChanged?: {
    added?: string[];
    removed?: string[];
  };
  modAction?: {
    type: ModActionType;
    reason?: string;
    isAutomodAction: boolean;
  };
  antiraid?: {
    level: string | null;
    oldLevel?: string | null;
  };
  threadChange?: {
    created?: ThreadChannel;
    deleted?: ThreadChannel;
    archived?: ThreadChannel;
    unarchived?: ThreadChannel;
    locked?: ThreadChannel;
    unlocked?: ThreadChannel;
  };
  channel?: GuildTextBasedChannel;
}

export interface RecentAction {
  type: RecentActionType;
  identifier: string | null;
  count: number;
  context: AutomodContext;
}

export interface RecentSpam {
  archiveId: string | null;
  type: RecentActionType;
  identifiers: string[];
  timestamp: number;
}<|MERGE_RESOLUTION|>--- conflicted
+++ resolved
@@ -9,10 +9,7 @@
 import { GuildSavedMessages } from "../../data/GuildSavedMessages.js";
 import { SavedMessage } from "../../data/entities/SavedMessage.js";
 import { entries, zBoundedRecord, zDelayString } from "../../utils.js";
-<<<<<<< HEAD
-=======
 import { CommonPlugin } from "../Common/CommonPlugin.js";
->>>>>>> 45e3fe2e
 import { CounterEvents } from "../Counters/types.js";
 import { ModActionType, ModActionsEvents } from "../ModActions/types.js";
 import { MutesEvents } from "../Mutes/types.js";
