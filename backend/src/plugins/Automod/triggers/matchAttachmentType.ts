import { escapeInlineCode, Snowflake } from "discord.js";
<<<<<<< HEAD
import z from "zod";
=======
import * as t from "io-ts";
import { extname } from "path";
>>>>>>> cfadfe2d
import { asSingleLine, messageSummary, verboseChannelMention } from "../../../utils";
import { automodTrigger } from "../helpers";

interface MatchResultType {
  matchedType: string;
  mode: "blacklist" | "whitelist";
}

const configSchema = z.strictObject({
  filetype_blacklist: z.array(z.string().max(32)).max(255).default([]),
  blacklist_enabled: z.boolean().default(false),
  filetype_whitelist: z.array(z.string().max(32)).max(255).default([]),
  whitelist_enabled: z.boolean().default(false),
}).transform((parsed, ctx) => {
  if (parsed.blacklist_enabled && parsed.whitelist_enabled) {
    ctx.addIssue({
      code: z.ZodIssueCode.custom,
      message: "Cannot have both blacklist and whitelist enabled",
    });
    return z.NEVER;
  }
  if (! parsed.blacklist_enabled && ! parsed.whitelist_enabled) {
    ctx.addIssue({
      code: z.ZodIssueCode.custom,
      message: "Must have either blacklist or whitelist enabled",
    });
    return z.NEVER;
  }
  return parsed;
});

export const MatchAttachmentTypeTrigger = automodTrigger<MatchResultType>()({
  configSchema,

  async match({ context, triggerConfig: trigger }) {
    if (!context.message) {
      return;
    }

    if (!context.message.data.attachments) {
      return null;
    }

    for (const attachment of context.message.data.attachments) {
      const attachmentType = extname(new URL(attachment.url).pathname).slice(1).toLowerCase();

      const blacklist = trigger.blacklist_enabled
        ? (trigger.filetype_blacklist || []).map((_t) => _t.toLowerCase())
        : null;

      if (blacklist && blacklist.includes(attachmentType)) {
        return {
          extra: {
            matchedType: attachmentType,
            mode: "blacklist",
          },
        };
      }

      const whitelist = trigger.whitelist_enabled
        ? (trigger.filetype_whitelist || []).map((_t) => _t.toLowerCase())
        : null;

      if (whitelist && !whitelist.includes(attachmentType)) {
        return {
          extra: {
            matchedType: attachmentType,
            mode: "whitelist",
          },
        };
      }
    }

    return null;
  },

  renderMatchInformation({ pluginData, contexts, matchResult }) {
    const channel = pluginData.guild.channels.cache.get(contexts[0].message!.channel_id as Snowflake)!;
    const prettyChannel = verboseChannelMention(channel);

    return (
      asSingleLine(`
        Matched attachment type \`${escapeInlineCode(matchResult.extra.matchedType)}\`
        (${matchResult.extra.mode === "blacklist" ? "blacklisted" : "not in whitelist"})
        in message (\`${contexts[0].message!.id}\`) in ${prettyChannel}:
      `) + messageSummary(contexts[0].message!)
    );
  },
});<|MERGE_RESOLUTION|>--- conflicted
+++ resolved
@@ -1,10 +1,6 @@
 import { escapeInlineCode, Snowflake } from "discord.js";
-<<<<<<< HEAD
 import z from "zod";
-=======
-import * as t from "io-ts";
 import { extname } from "path";
->>>>>>> cfadfe2d
 import { asSingleLine, messageSummary, verboseChannelMention } from "../../../utils";
 import { automodTrigger } from "../helpers";
 
