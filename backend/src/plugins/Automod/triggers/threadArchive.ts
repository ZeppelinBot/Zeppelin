--- conflicted
+++ resolved
@@ -1,10 +1,6 @@
 import { User, escapeBold, type Snowflake } from "discord.js";
-<<<<<<< HEAD
 import z from "zod";
-=======
-import * as t from "io-ts";
-import { renderUsername, tNullable } from "../../../utils";
->>>>>>> 2ac7ae85
+import { renderUsername } from "../../../utils";
 import { automodTrigger } from "../helpers";
 
 interface ThreadArchiveResult {
