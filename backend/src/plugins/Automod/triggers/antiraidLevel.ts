--- conflicted
+++ resolved
@@ -3,17 +3,10 @@
 
 interface AntiraidLevelTriggerResult {}
 
-<<<<<<< HEAD
 const configSchema = z.strictObject({
   level: z.nullable(z.string().max(100)),
+  only_on_change: z.nullable(z.boolean()),
 });
-=======
-export const AntiraidLevelTrigger = automodTrigger<AntiraidLevelTriggerResult>()({
-  configType: t.type({
-    level: tNullable(t.string),
-    only_on_change: tNullable(t.boolean),
-  }),
->>>>>>> cfadfe2d
 
 export const AntiraidLevelTrigger = automodTrigger<AntiraidLevelTriggerResult>()({
   configSchema,
