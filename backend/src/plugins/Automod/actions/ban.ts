import * as t from "io-ts";
import { automodAction } from "../helpers";
import { LogType } from "../../../data/LogType";
import {
  asyncMap,
  convertDelayStringToMS,
  nonNullish,
  resolveMember,
  tDelayString,
  tNullable,
  unique,
} from "../../../utils";
import { resolveActionContactMethods } from "../functions/resolveActionContactMethods";
import { ModActionsPlugin } from "../../ModActions/ModActionsPlugin";
import { CaseArgs } from "../../Cases/types";

export const BanAction = automodAction({
  configType: t.type({
    reason: tNullable(t.string),
    duration: tNullable(tDelayString),
    notify: tNullable(t.string),
    notifyChannel: tNullable(t.string),
    deleteMessageDays: tNullable(t.number),
  }),

  defaultConfig: {
    notify: null, // Use defaults from ModActions
  },

  async apply({ pluginData, contexts, actionConfig, matchResult }) {
    const reason = actionConfig.reason || "Kicked automatically";
    const duration = actionConfig.duration ? convertDelayStringToMS(actionConfig.duration)! : undefined;
    const contactMethods = actionConfig.notify ? resolveActionContactMethods(pluginData, actionConfig) : undefined;
    const deleteMessageDays = actionConfig.deleteMessageDays || undefined;

    const caseArgs: Partial<CaseArgs> = {
      modId: pluginData.client.user.id,
      extraNotes: matchResult.fullSummary ? [matchResult.fullSummary] : [],
      automatic: true,
    };

    const userIdsToBan = unique(contexts.map(c => c.user?.id).filter(nonNullish));

    const modActions = pluginData.getPlugin(ModActionsPlugin);
    for (const userId of userIdsToBan) {
<<<<<<< HEAD
      await modActions.banUserId(userId, reason, { contactMethods, caseArgs, deleteMessageDays }, duration);
=======
      await modActions.banUserId(userId, reason, {
        contactMethods,
        caseArgs,
        deleteMessageDays,
        isAutomodAction: true,
      });
>>>>>>> 20b1c869
    }
  },
});<|MERGE_RESOLUTION|>--- conflicted
+++ resolved
@@ -43,16 +43,12 @@
 
     const modActions = pluginData.getPlugin(ModActionsPlugin);
     for (const userId of userIdsToBan) {
-<<<<<<< HEAD
-      await modActions.banUserId(userId, reason, { contactMethods, caseArgs, deleteMessageDays }, duration);
-=======
       await modActions.banUserId(userId, reason, {
         contactMethods,
         caseArgs,
         deleteMessageDays,
         isAutomodAction: true,
       });
->>>>>>> 20b1c869
     }
   },
 });