<<<<<<< HEAD
import {
  ChannelType,
  GuildFeature,
  GuildTextThreadCreateOptions,
  ThreadAutoArchiveDuration,
  ThreadChannel,
} from "discord.js";
import z from "zod";
=======
import { ChannelType, GuildTextThreadCreateOptions, ThreadAutoArchiveDuration, ThreadChannel } from "discord.js";
import * as t from "io-ts";
>>>>>>> 2ac7ae85
import { TemplateSafeValueContainer, renderTemplate } from "../../../templateFormatter";
import { MINUTES, convertDelayStringToMS, noop, zBoundedCharacters, zDelayString } from "../../../utils";
import { savedMessageToTemplateSafeSavedMessage, userToTemplateSafeUser } from "../../../utils/templateSafeObjects";
import { automodAction } from "../helpers";

const validThreadAutoArchiveDurations: ThreadAutoArchiveDuration[] = [
  ThreadAutoArchiveDuration.OneHour,
  ThreadAutoArchiveDuration.OneDay,
  ThreadAutoArchiveDuration.ThreeDays,
  ThreadAutoArchiveDuration.OneWeek,
];

export const StartThreadAction = automodAction({
  configSchema: z.strictObject({
    name: zBoundedCharacters(1, 100).nullable(),
    auto_archive: zDelayString,
    private: z.boolean().default(false),
    slowmode: zDelayString.nullable().default(null),
    limit_per_channel: z.number().nullable().default(5),
  }),

  async apply({ pluginData, contexts, actionConfig }) {
    // check if the message still exists, we don't want to create threads for deleted messages
    const threads = contexts.filter((c) => {
      if (!c.message || !c.user) return false;
      const channel = pluginData.guild.channels.cache.get(c.message.channel_id);
      if (channel?.type !== ChannelType.GuildText || !channel.isTextBased()) return false; // for some reason the typing here for channel.type defaults to ThreadChannelTypes (?)
      // check against max threads per channel
      if (actionConfig.limit_per_channel && actionConfig.limit_per_channel > 0) {
        const threadCount = channel.threads.cache.filter(
          (tr) => tr.ownerId === pluginData.client.user!.id && !tr.archived && tr.parentId === channel.id,
        ).size;
        if (threadCount >= actionConfig.limit_per_channel) return false;
      }
      return true;
    });

    const archiveSet = actionConfig.auto_archive
      ? Math.ceil(Math.max(convertDelayStringToMS(actionConfig.auto_archive) ?? 0, 0) / MINUTES)
      : ThreadAutoArchiveDuration.OneDay;
    const autoArchive = validThreadAutoArchiveDurations.includes(archiveSet)
      ? (archiveSet as ThreadAutoArchiveDuration)
      : ThreadAutoArchiveDuration.OneHour;

    for (const threadContext of threads) {
      const channel = pluginData.guild.channels.cache.get(threadContext.message!.channel_id);
      if (!channel || !("threads" in channel) || channel.isThreadOnly()) continue;

      const renderThreadName = async (str: string) =>
        renderTemplate(
          str,
          new TemplateSafeValueContainer({
            user: userToTemplateSafeUser(threadContext.user!),
            msg: savedMessageToTemplateSafeSavedMessage(threadContext.message!),
          }),
        );
      const threadName = await renderThreadName(actionConfig.name ?? "{user.renderedUsername}'s thread");
      const threadOptions: GuildTextThreadCreateOptions<unknown> = {
        name: threadName,
        autoArchiveDuration: autoArchive,
        startMessage: !actionConfig.private ? threadContext.message!.id : undefined,
      };

      let thread: ThreadChannel | undefined;
      if (channel.type === ChannelType.GuildNews) {
        thread = await channel.threads
          .create({
            ...threadOptions,
            type: ChannelType.AnnouncementThread,
          })
          .catch(() => undefined);
      } else {
        thread = await channel.threads
          .create({
            ...threadOptions,
            type: actionConfig.private ? ChannelType.PrivateThread : ChannelType.PublicThread,
            startMessage: !actionConfig.private ? threadContext.message!.id : undefined,
          })
          .catch(() => undefined);
      }
      if (actionConfig.slowmode && thread) {
        const dur = Math.ceil(Math.max(convertDelayStringToMS(actionConfig.slowmode) ?? 0, 0) / 1000);
        if (dur > 0) {
          await thread.setRateLimitPerUser(dur).catch(noop);
        }
      }
    }
  },
});<|MERGE_RESOLUTION|>--- conflicted
+++ resolved
@@ -1,16 +1,10 @@
-<<<<<<< HEAD
 import {
   ChannelType,
-  GuildFeature,
   GuildTextThreadCreateOptions,
   ThreadAutoArchiveDuration,
   ThreadChannel,
 } from "discord.js";
 import z from "zod";
-=======
-import { ChannelType, GuildTextThreadCreateOptions, ThreadAutoArchiveDuration, ThreadChannel } from "discord.js";
-import * as t from "io-ts";
->>>>>>> 2ac7ae85
 import { TemplateSafeValueContainer, renderTemplate } from "../../../templateFormatter";
 import { MINUTES, convertDelayStringToMS, noop, zBoundedCharacters, zDelayString } from "../../../utils";
 import { savedMessageToTemplateSafeSavedMessage, userToTemplateSafeUser } from "../../../utils/templateSafeObjects";
