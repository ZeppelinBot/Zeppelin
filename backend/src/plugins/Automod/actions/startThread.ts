import { GuildFeature, ThreadAutoArchiveDuration } from "discord-api-types";
import { TextChannel } from "discord.js";
import * as t from "io-ts";
import { renderTemplate, TemplateSafeValueContainer } from "../../../templateFormatter";
<<<<<<< HEAD
import { ChannelTypeStrings } from "src/types";
import { convertDelayStringToMS, MINUTES, tDelayString, tNullable, noop } from "../../../utils";
=======
import { ChannelTypeStrings } from "../../../types";
import { convertDelayStringToMS, MINUTES, tDelayString, tNullable } from "../../../utils";
>>>>>>> 76b80c8d
import { savedMessageToTemplateSafeSavedMessage, userToTemplateSafeUser } from "../../../utils/templateSafeObjects";
import { automodAction } from "../helpers";

export const StartThreadAction = automodAction({
  configType: t.type({
    name: tNullable(t.string),
    auto_archive: tDelayString,
    private: tNullable(t.boolean),
    slowmode: tNullable(tDelayString),
    limit_per_channel: tNullable(t.number),
  }),

  defaultConfig: {
    limit_per_channel: 5,
  },

  async apply({ pluginData, contexts, actionConfig, ruleName }) {
    // check if the message still exists, we don't want to create threads for deleted messages
    const threads = contexts.filter(c => {
      if (!c.message || !c.user) return false;
      const channel = pluginData.guild.channels.cache.get(c.message.channel_id);
      if (channel?.type !== ChannelTypeStrings.TEXT || !channel.isText()) return false; // for some reason the typing here for channel.type defaults to ThreadChannelTypes (?)
      // check against max threads per channel
      if (actionConfig.limit_per_channel && actionConfig.limit_per_channel > 0) {
        const threadCount = channel.threads.cache.filter(
          tr => tr.ownerId === pluginData.client.user!.id && !tr.deleted && !tr.archived && tr.parentId === channel.id,
        ).size;
        if (threadCount >= actionConfig.limit_per_channel) return false;
      }
      return channel.messages.cache.has(c.message.id);
    });

    const guild = pluginData.guild;
    const archiveSet = actionConfig.auto_archive
      ? Math.ceil(Math.max(convertDelayStringToMS(actionConfig.auto_archive) ?? 0, 0) / MINUTES)
      : ThreadAutoArchiveDuration.OneDay;
    let autoArchive: ThreadAutoArchiveDuration;
    if (archiveSet === ThreadAutoArchiveDuration.OneDay) {
      autoArchive = ThreadAutoArchiveDuration.OneDay;
    } else if (
      archiveSet === ThreadAutoArchiveDuration.ThreeDays &&
      guild.features.includes(GuildFeature.ThreeDayThreadArchive)
    ) {
      autoArchive = ThreadAutoArchiveDuration.ThreeDays;
    } else if (
      archiveSet === ThreadAutoArchiveDuration.OneWeek &&
      guild.features.includes(GuildFeature.SevenDayThreadArchive)
    ) {
      autoArchive = ThreadAutoArchiveDuration.OneWeek;
    } else {
      autoArchive = ThreadAutoArchiveDuration.OneHour;
    }

    for (const threadContext of threads) {
      const channel = pluginData.guild.channels.cache.get(threadContext.message!.channel_id) as TextChannel;
      const renderThreadName = async (str: string) =>
        renderTemplate(
          str,
          new TemplateSafeValueContainer({
            user: userToTemplateSafeUser(threadContext.user!),
            msg: savedMessageToTemplateSafeSavedMessage(threadContext.message!),
          }),
        );
      const threadName = await renderThreadName(actionConfig.name ?? "{user.tag}s thread");
      const thread = await channel.threads
        .create({
          name: threadName,
          autoArchiveDuration: autoArchive,
          type:
            actionConfig.private && guild.features.includes(GuildFeature.PrivateThreads)
              ? ChannelTypeStrings.PRIVATE_THREAD
              : ChannelTypeStrings.PUBLIC_THREAD,
          startMessage:
            !actionConfig.private && guild.features.includes(GuildFeature.PrivateThreads)
              ? threadContext.message!.id
              : undefined,
        })
        .catch(noop);
      if (actionConfig.slowmode && thread) {
        const dur = Math.ceil(Math.max(convertDelayStringToMS(actionConfig.slowmode) ?? 0, 0) / 1000);
        if (dur > 0) {
          await thread.setRateLimitPerUser(dur).catch(noop);
        }
      }
    }
  },
});<|MERGE_RESOLUTION|>--- conflicted
+++ resolved
@@ -2,13 +2,8 @@
 import { TextChannel } from "discord.js";
 import * as t from "io-ts";
 import { renderTemplate, TemplateSafeValueContainer } from "../../../templateFormatter";
-<<<<<<< HEAD
-import { ChannelTypeStrings } from "src/types";
-import { convertDelayStringToMS, MINUTES, tDelayString, tNullable, noop } from "../../../utils";
-=======
 import { ChannelTypeStrings } from "../../../types";
 import { convertDelayStringToMS, MINUTES, tDelayString, tNullable } from "../../../utils";
->>>>>>> 76b80c8d
 import { savedMessageToTemplateSafeSavedMessage, userToTemplateSafeUser } from "../../../utils/templateSafeObjects";
 import { automodAction } from "../helpers";
 
