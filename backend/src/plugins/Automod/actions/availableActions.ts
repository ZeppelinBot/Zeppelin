--- conflicted
+++ resolved
@@ -34,11 +34,8 @@
   add_to_counter: AddToCounterAction,
   set_counter: SetCounterAction,
   set_slowmode: SetSlowmodeAction,
-<<<<<<< HEAD
   start_thread: StartThreadAction,
-=======
   archive_thread: ArchiveThreadAction,
->>>>>>> 2b8f75b9
 };
 
 export const AvailableActions = t.type({
@@ -57,9 +54,6 @@
   add_to_counter: AddToCounterAction.configType,
   set_counter: SetCounterAction.configType,
   set_slowmode: SetSlowmodeAction.configType,
-<<<<<<< HEAD
   start_thread: StartThreadAction.configType,
-=======
   archive_thread: ArchiveThreadAction.configType,
->>>>>>> 2b8f75b9
 });