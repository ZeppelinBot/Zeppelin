import { PluginOptions, guildPlugin } from "knub";
import { Queue } from "../../Queue.js";
import { GuildNicknameHistory } from "../../data/GuildNicknameHistory.js";
import { UsernameHistory } from "../../data/UsernameHistory.js";
<<<<<<< HEAD
=======
import { CommonPlugin } from "../Common/CommonPlugin.js";
>>>>>>> 45e3fe2e
import { NamesCmd } from "./commands/NamesCmd.js";
import { NameHistoryPluginType, zNameHistoryConfig } from "./types.js";

const defaultOptions: PluginOptions<NameHistoryPluginType> = {
  config: {
    can_view: false,
  },
  overrides: [
    {
      level: ">=50",
      config: {
        can_view: true,
      },
    },
  ],
};

export const NameHistoryPlugin = guildPlugin<NameHistoryPluginType>()({
  name: "name_history",

  configParser: (input) => zNameHistoryConfig.parse(input),
  defaultOptions,

  // prettier-ignore
  messageCommands: [
    NamesCmd,
  ],

  // prettier-ignore
  events: [
    // FIXME: Temporary
    // ChannelJoinEvt,
    // MessageCreateEvt,
  ],

  beforeLoad(pluginData) {
    const { state, guild } = pluginData;

    state.nicknameHistory = GuildNicknameHistory.getGuildInstance(guild.id);
    state.usernameHistory = new UsernameHistory();
    state.updateQueue = new Queue();
  },

  beforeStart(pluginData) {
    pluginData.state.common = pluginData.getPlugin(CommonPlugin);
  },
});<|MERGE_RESOLUTION|>--- conflicted
+++ resolved
@@ -2,10 +2,7 @@
 import { Queue } from "../../Queue.js";
 import { GuildNicknameHistory } from "../../data/GuildNicknameHistory.js";
 import { UsernameHistory } from "../../data/UsernameHistory.js";
-<<<<<<< HEAD
-=======
 import { CommonPlugin } from "../Common/CommonPlugin.js";
->>>>>>> 45e3fe2e
 import { NamesCmd } from "./commands/NamesCmd.js";
 import { NameHistoryPluginType, zNameHistoryConfig } from "./types.js";
 
