--- conflicted
+++ resolved
@@ -1,11 +1,6 @@
 import { commandTypeHelpers as ct } from "../../../commandTypes";
-<<<<<<< HEAD
-import { renderUserUsername, resolveUser } from "../../../utils";
+import { renderUsername, resolveUser } from "../../../utils";
 import { CommonPlugin } from "../../Common/CommonPlugin";
-=======
-import { sendErrorMessage, sendSuccessMessage } from "../../../pluginUtils";
-import { renderUsername, resolveUser } from "../../../utils";
->>>>>>> ffa9eeb3
 import { botControlCmd } from "../types";
 
 export const ListDashboardUsersCmd = botControlCmd({
