import moment from "moment-timezone";
import { GuildArchives } from "../../../data/GuildArchives.js";
<<<<<<< HEAD
import { getBaseUrl, sendSuccessMessage } from "../../../pluginUtils.js";
=======
import { getBaseUrl } from "../../../pluginUtils.js";
>>>>>>> 45e3fe2e
import { getRateLimitStats } from "../../../rateLimitStats.js";
import { botControlCmd } from "../types.js";

export const RateLimitPerformanceCmd = botControlCmd({
  trigger: ["rate_limit_performance"],
  permission: "can_performance",

  signature: {},

  async run({ pluginData, message: msg }) {
    const logItems = getRateLimitStats();
    if (logItems.length === 0) {
      void msg.channel.send(`No rate limits hit`);
      return;
    }

    logItems.reverse();
    const formatted = logItems.map((item) => {
      const formattedTime = moment.utc(item.timestamp).format("YYYY-MM-DD HH:mm:ss.SSS");
      const items: string[] = [`[${formattedTime}]`];
      if (item.data.global) items.push("GLOBAL");
      items.push(item.data.method.toUpperCase());
      items.push(item.data.route);
      items.push(`stalled for ${item.data.timeToReset}ms`);
      items.push(`(max requests ${item.data.limit})`);
      return items.join(" ");
    });

    const fullText = `Last ${logItems.length} rate limits hit:\n\n${formatted.join("\n")}`;

    const archives = GuildArchives.getGuildInstance("0");
    const archiveId = await archives.create(fullText, moment().add(1, "hour"));
    const archiveUrl = archives.getUrl(getBaseUrl(pluginData), archiveId);
    msg.channel.send(`Link: ${archiveUrl}`);
  },
});<|MERGE_RESOLUTION|>--- conflicted
+++ resolved
@@ -1,10 +1,6 @@
 import moment from "moment-timezone";
 import { GuildArchives } from "../../../data/GuildArchives.js";
-<<<<<<< HEAD
-import { getBaseUrl, sendSuccessMessage } from "../../../pluginUtils.js";
-=======
 import { getBaseUrl } from "../../../pluginUtils.js";
->>>>>>> 45e3fe2e
 import { getRateLimitStats } from "../../../rateLimitStats.js";
 import { botControlCmd } from "../types.js";
 
