--- conflicted
+++ resolved
@@ -1,8 +1,4 @@
-<<<<<<< HEAD
-import { isStaffPreFilter, sendErrorMessage } from "../../../pluginUtils.js";
-=======
 import { isStaffPreFilter } from "../../../pluginUtils.js";
->>>>>>> 45e3fe2e
 import { getActiveReload, setActiveReload } from "../activeReload.js";
 import { botControlCmd } from "../types.js";
 
