<<<<<<< HEAD
import { BaseConfig, ConfigValidationError, PluginConfigManager } from "knub";
=======
import { ConfigValidationError, GuildPluginBlueprint, PluginConfigManager } from "knub";
import moment from "moment-timezone";
>>>>>>> b28ca170
import { ZodError } from "zod";
import { guildPlugins } from "./plugins/availablePlugins";
import { zZeppelinGuildConfig } from "./types";
import { formatZodIssue } from "./utils/formatZodIssue";

const pluginNameToPlugin = new Map<string, GuildPluginBlueprint<any, any>>();
for (const plugin of guildPlugins) {
  pluginNameToPlugin.set(plugin.name, plugin);
}

export async function validateGuildConfig(config: any): Promise<string | null> {
  const validationResult = zZeppelinGuildConfig.safeParse(config);
  if (!validationResult.success) {
    return validationResult.error.issues.map(formatZodIssue).join("\n");
  }

  const guildConfig = config as BaseConfig;

  if (guildConfig.plugins) {
    for (const [pluginName, pluginOptions] of Object.entries(guildConfig.plugins)) {
      if (!pluginNameToPlugin.has(pluginName)) {
        return `Unknown plugin: ${pluginName}`;
      }

      if (typeof pluginOptions !== "object" || pluginOptions == null) {
        return `Invalid options specified for plugin ${pluginName}`;
      }

      const plugin = pluginNameToPlugin.get(pluginName)!;
      const configManager = new PluginConfigManager(plugin.defaultOptions || { config: {} }, pluginOptions, {
        levels: {},
        parser: plugin.configParser,
      });
      try {
        await configManager.init();
      } catch (err) {
        if (err instanceof ZodError) {
          return `${pluginName}: ${err.issues.map(formatZodIssue).join("\n")}`;
        }
        if (err instanceof ConfigValidationError) {
          return `${pluginName}: ${err.message}`;
        }

        throw err;
      }
    }
  }

  return null;
}<|MERGE_RESOLUTION|>--- conflicted
+++ resolved
@@ -1,9 +1,4 @@
-<<<<<<< HEAD
-import { BaseConfig, ConfigValidationError, PluginConfigManager } from "knub";
-=======
-import { ConfigValidationError, GuildPluginBlueprint, PluginConfigManager } from "knub";
-import moment from "moment-timezone";
->>>>>>> b28ca170
+import { BaseConfig, ConfigValidationError, GuildPluginBlueprint, PluginConfigManager } from "knub";
 import { ZodError } from "zod";
 import { guildPlugins } from "./plugins/availablePlugins";
 import { zZeppelinGuildConfig } from "./types";
