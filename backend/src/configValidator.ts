--- conflicted
+++ resolved
@@ -1,12 +1,7 @@
 import { BaseConfig, ConfigValidationError, GuildPluginBlueprint, PluginConfigManager } from "knub";
 import { ZodError } from "zod";
-<<<<<<< HEAD
 import { availableGuildPlugins } from "./plugins/availablePlugins.js";
-import { ZeppelinGuildConfig, zZeppelinGuildConfig } from "./types.js";
-=======
-import { guildPlugins } from "./plugins/availablePlugins.js";
 import { zZeppelinGuildConfig } from "./types.js";
->>>>>>> 45e3fe2e
 import { formatZodIssue } from "./utils/formatZodIssue.js";
 
 const pluginNameToPlugin = new Map<string, GuildPluginBlueprint<any, any>>();
