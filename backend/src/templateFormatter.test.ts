--- conflicted
+++ resolved
@@ -1,14 +1,5 @@
 import test from "ava";
-<<<<<<< HEAD
-import {
-  parseTemplate,
-  renderParsedTemplate,
-  renderTemplate,
-  TemplateSafeValueContainer,
-} from "./templateFormatter.js";
-=======
 import { parseTemplate, renderParsedTemplate, renderTemplate, TemplateSafeValueContainer } from "./templateFormatter.js";
->>>>>>> 45e3fe2e
 
 test("Parses plain string templates correctly", (t) => {
   const result = parseTemplate("foo bar baz");
