import path from "path";
import yaml from "js-yaml";

import fs from "fs";
const fsp = fs.promises;

<<<<<<< HEAD
import { Knub, logger, PluginError, Plugin, IGuildConfig } from "knub";
=======
import { Knub, logger, PluginError, Plugin, IGlobalConfig, IGuildConfig } from "knub";
>>>>>>> 43297367
import { SimpleError } from "./SimpleError";

import DiscordRESTError from "eris/lib/errors/DiscordRESTError"; // tslint:disable-line
import DiscordHTTPError from "eris/lib/errors/DiscordHTTPError"; // tslint:disable-line

import { Configs } from "./data/Configs";

require("dotenv").config({ path: path.resolve(process.cwd(), "bot.env") });

// Error handling
let recentPluginErrors = 0;
const RECENT_PLUGIN_ERROR_EXIT_THRESHOLD = 5;

let recentDiscordErrors = 0;
const RECENT_DISCORD_ERROR_EXIT_THRESHOLD = 5;

setInterval(() => (recentPluginErrors = Math.max(0, recentPluginErrors - 1)), 2500);
setInterval(() => (recentDiscordErrors = Math.max(0, recentDiscordErrors - 1)), 2500);

if (process.env.NODE_ENV === "production") {
  const errorHandler = err => {
    // tslint:disable:no-console
    console.error(err);

    if (err instanceof PluginError) {
      // Tolerate a few recent plugin errors before crashing
      if (++recentPluginErrors >= RECENT_PLUGIN_ERROR_EXIT_THRESHOLD) {
        console.error(`Exiting after ${RECENT_PLUGIN_ERROR_EXIT_THRESHOLD} plugin errors`);
        process.exit(1);
      }
    } else if (err instanceof DiscordRESTError || err instanceof DiscordHTTPError) {
      // Discord API errors, usually safe to just log instead of crash
      // We still bail if we get a ton of them in a short amount of time
      if (++recentDiscordErrors >= RECENT_DISCORD_ERROR_EXIT_THRESHOLD) {
        console.error(`Exiting after ${RECENT_DISCORD_ERROR_EXIT_THRESHOLD} API errors`);
        process.exit(1);
      }
    } else {
      // On other errors, crash immediately
      process.exit(1);
    }
    // tslint:enable:no-console
  };

  process.on("uncaughtException", errorHandler);
}

// Verify required Node.js version
const REQUIRED_NODE_VERSION = "10.14.2";
const requiredParts = REQUIRED_NODE_VERSION.split(".").map(v => parseInt(v, 10));
const actualVersionParts = process.versions.node.split(".").map(v => parseInt(v, 10));
for (const [i, part] of actualVersionParts.entries()) {
  if (part > requiredParts[i]) break;
  if (part === requiredParts[i]) continue;
  throw new SimpleError(`Unsupported Node.js version! Must be at least ${REQUIRED_NODE_VERSION}`);
}

// Always use UTC internally
// This is also enforced for the database in data/db.ts
import moment from "moment-timezone";
moment.tz.setDefault("UTC");

import { Client, TextableChannel, TextChannel } from "eris";
import { connect } from "./data/db";
import { availablePlugins, availableGlobalPlugins, basePlugins } from "./plugins/availablePlugins";
import { ZeppelinPlugin } from "./plugins/ZeppelinPlugin";
import { customArgumentTypes } from "./customArgumentTypes";
import { errorMessage, successMessage } from "./utils";
import { startUptimeCounter } from "./uptime";
import { AllowedGuilds } from "./data/AllowedGuilds";
<<<<<<< HEAD
import { IGuildData } from "knub/dist/Knub";
=======
import { IZeppelinGuildConfig, IZeppelinGlobalConfig } from "./types";
>>>>>>> 43297367

logger.info("Connecting to database");
connect().then(async conn => {
  const client = new Client(`Bot ${process.env.TOKEN}`, {
    getAllUsers: false,
    restMode: true,
  });
  client.setMaxListeners(100);

  client.on("debug", message => {
    if (message.includes(" 429 ")) {
      logger.info(`[RATELIMITED] ${message}`);
    }
  });

  const allowedGuilds = new AllowedGuilds();
  const guildConfigs = new Configs();

  const bot = new Knub<IZeppelinGuildConfig, IZeppelinGlobalConfig>(client, {
    plugins: availablePlugins,
    globalPlugins: availableGlobalPlugins,

    options: {
      canLoadGuild(guildId): Promise<boolean> {
        return allowedGuilds.isAllowed(guildId);
      },

      /**
       * Plugins are enabled if they...
       * - are base plugins, i.e. always enabled, or
       * - are dependencies of other enabled plugins, or
       * - are explicitly enabled in the guild config
       */
      async getEnabledPlugins(guildId, guildConfig): Promise<string[]> {
        const configuredPlugins = guildConfig.plugins || {};
        const pluginNames: string[] = Array.from(this.plugins.keys());
        const plugins: Array<typeof Plugin> = Array.from(this.plugins.values());
        const zeppelinPlugins: Array<typeof ZeppelinPlugin> = plugins.filter(
          p => p.prototype instanceof ZeppelinPlugin,
        ) as Array<typeof ZeppelinPlugin>;

        const enabledBasePlugins = pluginNames.filter(n => basePlugins.includes(n));
        const explicitlyEnabledPlugins = pluginNames.filter(pluginName => {
          return configuredPlugins[pluginName] && configuredPlugins[pluginName].enabled !== false;
        });
        const enabledPlugins = new Set([...enabledBasePlugins, ...explicitlyEnabledPlugins]);

        const pluginsEnabledAsDependencies = zeppelinPlugins.reduce((arr, pluginClass) => {
          if (!enabledPlugins.has(pluginClass.pluginName)) return arr;
          return arr.concat(pluginClass.dependencies);
        }, []);

        const finalEnabledPlugins = new Set([
          ...basePlugins,
          ...pluginsEnabledAsDependencies,
          ...explicitlyEnabledPlugins,
        ]);
        return Array.from(finalEnabledPlugins.values());
      },

      async getConfig(id) {
        const key = id === "global" ? "global" : `guild-${id}`;
        const row = await guildConfigs.getActiveByKey(key);
        if (row) {
          return yaml.safeLoad(row.config);
        }

        logger.warn(`No config with key "${key}"`);
        return {};
      },

      logFn: (level, msg) => {
        if (level === "debug") return;
        // tslint:disable-next-line
        console.log(`[${level.toUpperCase()}] ${msg}`);
      },

      performanceDebug: {
        enabled: false,
        size: 30,
        threshold: 200,
      },

      customArgumentTypes,

      sendSuccessMessageFn(channel, body) {
        const guildId = channel instanceof TextChannel ? channel.guild.id : null;
        const emoji = (guildId ? bot.getGuildData(guildId).config.success_emoji : null) ?? "default emoji here";
        channel.createMessage(successMessage(body, emoji));
      },

      sendErrorMessageFn(channel, body) {
        channel.createMessage(errorMessage(body));
      },
    },
  });

  client.once("ready", () => {
    startUptimeCounter();
  });

  logger.info("Starting the bot");
  bot.run();
});<|MERGE_RESOLUTION|>--- conflicted
+++ resolved
@@ -4,11 +4,7 @@
 import fs from "fs";
 const fsp = fs.promises;
 
-<<<<<<< HEAD
-import { Knub, logger, PluginError, Plugin, IGuildConfig } from "knub";
-=======
-import { Knub, logger, PluginError, Plugin, IGlobalConfig, IGuildConfig } from "knub";
->>>>>>> 43297367
+import { Knub, logger, PluginError, Plugin, IGlobalConfig, IGuildConfig, IGuildData } from "knub";
 import { SimpleError } from "./SimpleError";
 
 import DiscordRESTError from "eris/lib/errors/DiscordRESTError"; // tslint:disable-line
@@ -79,11 +75,7 @@
 import { errorMessage, successMessage } from "./utils";
 import { startUptimeCounter } from "./uptime";
 import { AllowedGuilds } from "./data/AllowedGuilds";
-<<<<<<< HEAD
-import { IGuildData } from "knub/dist/Knub";
-=======
 import { IZeppelinGuildConfig, IZeppelinGlobalConfig } from "./types";
->>>>>>> 43297367
 
 logger.info("Connecting to database");
 connect().then(async conn => {
