import { MessageSaverPlugin } from "./MessageSaver";
import { NameHistoryPlugin } from "./NameHistory";
import { CasesPlugin } from "./Cases";
import { MutesPlugin } from "./Mutes";
import { UtilityPlugin } from "./Utility";
import { ModActionsPlugin } from "./ModActions";
import { LogsPlugin } from "./Logs";
import { PostPlugin } from "./Post";
import { ReactionRolesPlugin } from "./ReactionRoles";
import { CensorPlugin } from "./Censor";
import { PersistPlugin } from "./Persist";
import { SpamPlugin } from "./Spam";
import { TagsPlugin } from "./Tags";
import { SlowmodePlugin } from "./Slowmode";
import { StarboardPlugin } from "./Starboard";
import { AutoReactionsPlugin } from "./AutoReactionsPlugin";
import { PingableRolesPlugin } from "./PingableRolesPlugin";
import { SelfGrantableRolesPlugin } from "./SelfGrantableRolesPlugin";
import { RemindersPlugin } from "./Reminders";
import { WelcomeMessagePlugin } from "./WelcomeMessage";
import { BotControlPlugin } from "./BotControl";
import { UsernameSaver } from "./UsernameSaver";
<<<<<<< HEAD
import { CustomEventsPlugin } from "./CustomEvents";
import { GuildInfoSaverPlugin } from "./GuildInfoSaver";
import { LogServerPlugin } from "./LogServer";
=======
import { CompanionChannelPlugin } from "./CompanionChannels";
>>>>>>> 5fde37e7

/**
 * Plugins available to be loaded for individual guilds
 */
export const availablePlugins = [
  MessageSaverPlugin,
  NameHistoryPlugin,
  CasesPlugin,
  MutesPlugin,
  UtilityPlugin,
  ModActionsPlugin,
  LogsPlugin,
  PostPlugin,
  ReactionRolesPlugin,
  CensorPlugin,
  PersistPlugin,
  SpamPlugin,
  TagsPlugin,
  SlowmodePlugin,
  StarboardPlugin,
  AutoReactionsPlugin,
  PingableRolesPlugin,
  SelfGrantableRolesPlugin,
  RemindersPlugin,
  WelcomeMessagePlugin,
<<<<<<< HEAD
  CustomEventsPlugin,
  GuildInfoSaverPlugin,
=======
  CompanionChannelPlugin,
>>>>>>> 5fde37e7
];

/**
 * Plugins that are always loaded (subset of the names of the plugins in availablePlugins)
 */
export const basePlugins = [
  GuildInfoSaverPlugin.pluginName,
  MessageSaverPlugin.pluginName,
  NameHistoryPlugin.pluginName,
  CasesPlugin.pluginName,
  MutesPlugin.pluginName,
];

/**
 * Available global plugins (can't be loaded per-guild, only globally)
 */
export const availableGlobalPlugins = [BotControlPlugin, UsernameSaver, LogServerPlugin];<|MERGE_RESOLUTION|>--- conflicted
+++ resolved
@@ -20,13 +20,10 @@
 import { WelcomeMessagePlugin } from "./WelcomeMessage";
 import { BotControlPlugin } from "./BotControl";
 import { UsernameSaver } from "./UsernameSaver";
-<<<<<<< HEAD
 import { CustomEventsPlugin } from "./CustomEvents";
 import { GuildInfoSaverPlugin } from "./GuildInfoSaver";
 import { LogServerPlugin } from "./LogServer";
-=======
 import { CompanionChannelPlugin } from "./CompanionChannels";
->>>>>>> 5fde37e7
 
 /**
  * Plugins available to be loaded for individual guilds
@@ -52,12 +49,9 @@
   SelfGrantableRolesPlugin,
   RemindersPlugin,
   WelcomeMessagePlugin,
-<<<<<<< HEAD
   CustomEventsPlugin,
   GuildInfoSaverPlugin,
-=======
   CompanionChannelPlugin,
->>>>>>> 5fde37e7
 ];
 
 /**
