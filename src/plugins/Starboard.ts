import { decorators as d, IPluginOptions } from "knub";
import { ZeppelinPlugin } from "./ZeppelinPlugin";
import { GuildChannel, Message, TextChannel } from "eris";
import { errorMessage, getUrlsInString, noop, successMessage, tNullable } from "../utils";
import path from "path";
import moment from "moment-timezone";
import { GuildSavedMessages } from "../data/GuildSavedMessages";
import { SavedMessage } from "../data/entities/SavedMessage";
import * as t from "io-ts";
import { GuildStarboardMessages } from "../data/GuildStarboardMessages";
import { StarboardMessage } from "src/data/entities/StarboardMessage";

const StarboardOpts = t.type({
  source_channel_ids: t.array(t.string),
  starboard_channel_id: t.string,
  positive_emojis: tNullable(t.array(t.string)),
  positive_required: tNullable(t.number),
  allow_multistar: tNullable(t.boolean),
  negative_emojis: tNullable(t.array(t.string)),
  enabled: tNullable(t.boolean),
});
type TStarboardOpts = t.TypeOf<typeof StarboardOpts>;

const ConfigSchema = t.type({
  entries: t.record(t.string, StarboardOpts),

  can_manage: t.boolean,
});
type TConfigSchema = t.TypeOf<typeof ConfigSchema>;

const defaultStarboardOpts: Partial<TStarboardOpts> = {
  positive_emojis: ["⭐"],
  positive_required: 5,
  allow_multistar: false,
  negative_emojis: [],
  enabled: true,
};

export class StarboardPlugin extends ZeppelinPlugin<TConfigSchema> {
  public static pluginName = "starboard";
  public static showInDocs = false;
  public static configSchema = ConfigSchema;

  protected savedMessages: GuildSavedMessages;
  protected starboardMessages: GuildStarboardMessages;

  private onMessageDeleteFn;

  public static getStaticDefaultOptions(): IPluginOptions<TConfigSchema> {
    return {
      config: {
        can_manage: false,
        entries: {},
      },

      overrides: [
        {
          level: ">=100",
          config: {
            can_manage: true,
          },
        },
      ],
    };
  }

  protected getStarboardOptsForSourceChannelId(sourceChannel): TStarboardOpts[] {
    const config = this.getConfigForChannel(sourceChannel);
    return Object.values(config.entries)
      .filter(opts => opts.source_channel_ids.includes(sourceChannel.id))
      .map(opts => Object.assign({}, defaultStarboardOpts, opts));
  }

  protected getStarboardOptsForStarboardChannelId(starboardChannel): TStarboardOpts[] {
    const config = this.getConfigForChannel(starboardChannel);
    return Object.values(config.entries)
      .filter(opts => opts.starboard_channel_id === starboardChannel.id)
      .map(opts => Object.assign({}, defaultStarboardOpts, opts));
  }

  onLoad() {
    this.savedMessages = GuildSavedMessages.getGuildInstance(this.guildId);
    this.starboardMessages = GuildStarboardMessages.getGuildInstance(this.guildId);

    this.onMessageDeleteFn = this.onMessageDelete.bind(this);
    this.savedMessages.events.on("delete", this.onMessageDeleteFn);
  }

  onUnload() {
    this.savedMessages.events.off("delete", this.onMessageDeleteFn);
  }

  /**
<<<<<<< HEAD
=======
   * An interactive setup for creating a starboard
   */
  @d.command("starboard create")
  @d.permission("can_manage")
  async setupCmd(msg: Message) {
    const cancelMsg = () => msg.channel.createMessage("Cancelled");

    msg.channel.createMessage(
      `⭐ Let's make a starboard! What channel should we use as the board? ("cancel" to cancel)`,
    );

    let starboardChannel;
    do {
      const reply = await waitForReply(this.bot, msg.channel as TextChannel, msg.author.id, 60000);
      if (reply.content == null || reply.content === "cancel") return cancelMsg();

      starboardChannel = knubUtils.resolveChannel(this.guild, reply.content || "");
      if (!starboardChannel) {
        msg.channel.createMessage("Invalid channel. Try again?");
        continue;
      }

      const existingStarboard = await this.starboards.getStarboardByChannelId(starboardChannel.id);
      if (existingStarboard) {
        msg.channel.createMessage("That channel already has a starboard. Try again?");
        starboardChannel = null;
        continue;
      }
    } while (starboardChannel == null);

    msg.channel.createMessage(`Ok. Which emoji should we use as the trigger? ("cancel" to cancel)`);

    let emoji;
    do {
      const reply = await waitForReply(this.bot, msg.channel as TextChannel, msg.author.id);
      if (reply.content == null || reply.content === "cancel") return cancelMsg();

      const allEmojis = getEmojiInString(reply.content || "");
      if (!allEmojis.length) {
        msg.channel.createMessage("Invalid emoji. Try again?");
        continue;
      }

      emoji = allEmojis[0];

      const customEmojiMatch = emoji.match(customEmojiRegex);
      if (customEmojiMatch) {
        // <:name:id> to name:id, as Eris puts them in the message reactions object
        emoji = `${customEmojiMatch[1]}:${customEmojiMatch[2]}`;
      }
    } while (emoji == null);

    msg.channel.createMessage(
      `And how many reactions are required to immortalize a message in the starboard? ("cancel" to cancel)`,
    );

    let requiredReactions;
    do {
      const reply = await waitForReply(this.bot, msg.channel as TextChannel, msg.author.id);
      if (reply.content == null || reply.content === "cancel") return cancelMsg();

      requiredReactions = parseInt(reply.content || "", 10);

      if (Number.isNaN(requiredReactions)) {
        msg.channel.createMessage("Invalid number. Try again?");
        continue;
      }

      if (typeof requiredReactions === "number") {
        if (requiredReactions <= 0) {
          msg.channel.createMessage("The number must be higher than 0. Try again?");
          continue;
        } else if (requiredReactions > 65536) {
          msg.channel.createMessage("The number must be smaller than 65536. Try again?");
          continue;
        }
      }
    } while (requiredReactions == null);

    msg.channel.createMessage(
      `And finally, which channels can messages be starred in? "All" for any channel. ("cancel" to cancel)`,
    );

    let channelWhitelist;
    do {
      const reply = await waitForReply(this.bot, msg.channel as TextChannel, msg.author.id);
      if (reply.content == null || reply.content === "cancel") return cancelMsg();

      if (reply.content.toLowerCase() === "all") {
        channelWhitelist = null;
        break;
      }

      channelWhitelist = reply.content.match(new RegExp(snowflakeRegex, "g"));

      let hasInvalidChannels = false;
      for (const id of channelWhitelist) {
        const channel = this.guild.channels.get(id);
        if (!channel || !(channel instanceof TextChannel)) {
          msg.channel.createMessage(`Couldn't recognize channel <#${id}> (\`${id}\`). Try again?`);
          hasInvalidChannels = true;
          break;
        }
      }
      if (hasInvalidChannels) continue;
    } while (channelWhitelist == null);

    await this.starboards.create(starboardChannel.id, channelWhitelist, emoji, requiredReactions);

    msg.channel.createMessage(successMessage("Starboard created!"));
  }

  /**
   * Deletes the starboard from the specified channel. The already-posted starboard messages are retained.
   */
  @d.command("starboard delete", "<channelId:channelId>")
  @d.permission("can_manage")
  async deleteCmd(msg: Message, args: { channelId: string }) {
    const starboard = await this.starboards.getStarboardByChannelId(args.channelId);
    if (!starboard) {
      msg.channel.createMessage(errorMessage(`Channel <#${args.channelId}> doesn't have a starboard!`));
      return;
    }

    await this.starboards.delete(starboard.channel_id);

    msg.channel.createMessage(successMessage(`Starboard deleted from <#${args.channelId}>!`));
  }

  /**
>>>>>>> 1681a450
   * When a reaction is added to a message, check if there are any applicable starboards and if the reactions reach
   * the required threshold. If they do, post the message in the starboard channel.
   */
  @d.event("messageReactionAdd")
  @d.lock("starboardReaction")
  async onMessageReactionAdd(msg: Message, emoji: { id: string; name: string }) {
    if (!msg.author) {
      // Message is not cached, fetch it
      try {
        msg = await msg.channel.getMessage(msg.id);
      } catch (e) {
        // Sometimes we get this event for messages we can't fetch with getMessage; ignore silently
        return;
      }
    }

    const applicableStarboards = await this.getStarboardOptsForSourceChannelId(msg.channel);

    for (const starboard of applicableStarboards) {
      // Instantly continue if the starboard is disabled
      if (!starboard.enabled) continue;
      // Can't star messages in the starboard channel itself
      if (msg.channel.id === starboard.starboard_channel_id) continue;
      // If the message has already been posted to this starboard, we don't need to do anything else here
      const starboardMessages = await this.starboardMessages.getMessagesForStarboardIdAndSourceMessageId(
        starboard.starboard_channel_id,
        msg.id,
      );
      if (starboardMessages.length > 0) continue;

      const reactionsCount = await this.countReactions(msg, starboard.positive_emojis, starboard.allow_multistar);
      if (reactionsCount >= starboard.positive_required) {
        await this.saveMessageToStarboard(msg, starboard.starboard_channel_id);
      }
    }
  }

  /**
   * Tallys the reaction count of ALL reactions in the array
   */
  async countReactions(msg: Message, counted: string[], countDouble: boolean) {
    let totalCount = [];
    countDouble = countDouble || false;

    for (const emoji of counted) {
      totalCount = await this.countReactionsForEmoji(msg, emoji, totalCount, countDouble);
    }

    return totalCount.length;
  }

  /**
   * Counts the emoji specific reactions in the message, ignoring the message author and the bot
   */
  async countReactionsForEmoji(msg: Message, reaction, usersAlreadyCounted: string[], countDouble: boolean) {
    countDouble = countDouble || false;

    // Ignore self-stars, bot-stars and multi-stars
    const reactors = await msg.getReaction(reaction);
    for (const user of reactors) {
      if (user.id === msg.author.id) continue;
      if (user.id === this.bot.user.id) continue;
      if (!countDouble && usersAlreadyCounted.includes(user.id)) continue;
      usersAlreadyCounted.push(user.id);
    }

    return usersAlreadyCounted;
  }

  /**
   * Saves/posts a message to the specified starboard. The message is posted as an embed and image attachments are
   * included as the embed image.
   */
  async saveMessageToStarboard(msg: Message, starboardChannelId: string) {
    const channel = this.guild.channels.get(starboardChannelId);
    if (!channel) return;

    const time = moment(msg.timestamp, "x").format("YYYY-MM-DD [at] HH:mm:ss [UTC]");

    const embed: any = {
      footer: {
        text: `#${(msg.channel as GuildChannel).name} - ${time}`,
      },
      author: {
        name: `${msg.author.username}#${msg.author.discriminator}`,
      },
    };

    if (msg.author.avatarURL) {
      embed.author.icon_url = msg.author.avatarURL;
    }

    if (msg.content) {
      embed.description = msg.content;
    }

    if (msg.attachments.length) {
      const attachment = msg.attachments[0];
      const ext = path
        .extname(attachment.filename)
        .slice(1)
        .toLowerCase();
      if (["jpeg", "jpg", "png", "gif", "webp"].includes(ext)) {
        embed.image = { url: attachment.url };
      }
    } else if (msg.content) {
      const links = getUrlsInString(msg.content);
      for (const link of links) {
        const parts = link
          .toString()
          .replace(/\/$/, "")
          .split(".");
        const ext = parts[parts.length - 1].toLowerCase();

        if (
          (link.hostname === "i.imgur.com" || link.hostname === "cdn.discordapp.com") &&
          ["jpeg", "jpg", "png", "gif", "webp"].includes(ext)
        ) {
          embed.image = { url: link.toString() };
          break;
        }
      }
    }

    const starboardMessage = await (channel as TextChannel).createMessage({
      content: `https://discordapp.com/channels/${this.guildId}/${msg.channel.id}/${msg.id}`,
      embed,
    });
    await this.starboardMessages.createStarboardMessage(channel.id, msg.id, starboardMessage.id);
  }

  /**
   * Remove a message from the specified starboard
   */
  async removeMessageFromStarboard(msg: StarboardMessage) {
    await this.bot.deleteMessage(msg.starboard_channel_id, msg.starboard_message_id).catch(noop);
  }

  async removeMessageFromStarboardMessages(starboard_message_id: string, starboard_channel_id: string) {
    await this.starboardMessages.deleteStarboardMessage(starboard_message_id, starboard_channel_id);
  }

  /**
   * When a message is deleted, also delete it from any starboards it's been posted in.
   * This function is called in response to GuildSavedMessages events.
   * TODO: When a message is removed from the starboard itself, i.e. the bot's embed is removed, also remove that message from the starboard_messages database table
   */
  async onMessageDelete(msg: SavedMessage) {
    let messages = await this.starboardMessages.getStarboardMessagesForMessageId(msg.id);
    if (messages.length > 0) {
      for (const starboardMessage of messages) {
        if (!starboardMessage.starboard_message_id) continue;
        this.removeMessageFromStarboard(starboardMessage);
      }
    } else {
      messages = await this.starboardMessages.getStarboardMessagesForStarboardMessageId(msg.id);
      if (messages.length === 0) return;

      for (const starboardMessage of messages) {
        if (!starboardMessage.starboard_channel_id) continue;
        this.removeMessageFromStarboardMessages(
          starboardMessage.starboard_message_id,
          starboardMessage.starboard_channel_id,
        );
      }
    }
  }

  @d.command("starboard migrate_pins", "<pinChannelId:channelId> <starboardChannelId:channelId>")
  async migratePinsCmd(msg: Message, args: { pinChannelId: string; starboardChannelId }) {
    try {
      const starboards = await this.getStarboardOptsForStarboardChannelId(this.bot.getChannel(args.starboardChannelId));
      if (!starboards) {
        msg.channel.createMessage(errorMessage("The specified channel doesn't have a starboard!"));
        return;
      }

      const channel = (await this.guild.channels.get(args.pinChannelId)) as GuildChannel & TextChannel;
      if (!channel) {
        msg.channel.createMessage(errorMessage("Could not find the specified channel to migrate pins from!"));
        return;
      }

      msg.channel.createMessage(`Migrating pins from <#${channel.id}> to <#${args.starboardChannelId}>...`);

      const pins = await channel.getPins();
      pins.reverse(); // Migrate pins starting from the oldest message

      for (const pin of pins) {
        const existingStarboardMessage = await this.starboardMessages.getMessagesForStarboardIdAndSourceMessageId(
          args.starboardChannelId,
          pin.id,
        );
        if (existingStarboardMessage.length > 0) continue;
        await this.saveMessageToStarboard(pin, args.starboardChannelId);
      }

      msg.channel.createMessage(successMessage("Pins migrated!"));
    } catch (error) {
      this.sendErrorMessage(
        msg.channel,
        "Sorry, but something went wrong!\nSyntax: `starboard migrate_pins <sourceChannelId> <starboardChannelid>`",
      );
    }
  }
}<|MERGE_RESOLUTION|>--- conflicted
+++ resolved
@@ -8,7 +8,7 @@
 import { SavedMessage } from "../data/entities/SavedMessage";
 import * as t from "io-ts";
 import { GuildStarboardMessages } from "../data/GuildStarboardMessages";
-import { StarboardMessage } from "src/data/entities/StarboardMessage";
+import { StarboardMessage } from "../data/entities/StarboardMessage";
 
 const StarboardOpts = t.type({
   source_channel_ids: t.array(t.string),
@@ -91,139 +91,6 @@
   }
 
   /**
-<<<<<<< HEAD
-=======
-   * An interactive setup for creating a starboard
-   */
-  @d.command("starboard create")
-  @d.permission("can_manage")
-  async setupCmd(msg: Message) {
-    const cancelMsg = () => msg.channel.createMessage("Cancelled");
-
-    msg.channel.createMessage(
-      `⭐ Let's make a starboard! What channel should we use as the board? ("cancel" to cancel)`,
-    );
-
-    let starboardChannel;
-    do {
-      const reply = await waitForReply(this.bot, msg.channel as TextChannel, msg.author.id, 60000);
-      if (reply.content == null || reply.content === "cancel") return cancelMsg();
-
-      starboardChannel = knubUtils.resolveChannel(this.guild, reply.content || "");
-      if (!starboardChannel) {
-        msg.channel.createMessage("Invalid channel. Try again?");
-        continue;
-      }
-
-      const existingStarboard = await this.starboards.getStarboardByChannelId(starboardChannel.id);
-      if (existingStarboard) {
-        msg.channel.createMessage("That channel already has a starboard. Try again?");
-        starboardChannel = null;
-        continue;
-      }
-    } while (starboardChannel == null);
-
-    msg.channel.createMessage(`Ok. Which emoji should we use as the trigger? ("cancel" to cancel)`);
-
-    let emoji;
-    do {
-      const reply = await waitForReply(this.bot, msg.channel as TextChannel, msg.author.id);
-      if (reply.content == null || reply.content === "cancel") return cancelMsg();
-
-      const allEmojis = getEmojiInString(reply.content || "");
-      if (!allEmojis.length) {
-        msg.channel.createMessage("Invalid emoji. Try again?");
-        continue;
-      }
-
-      emoji = allEmojis[0];
-
-      const customEmojiMatch = emoji.match(customEmojiRegex);
-      if (customEmojiMatch) {
-        // <:name:id> to name:id, as Eris puts them in the message reactions object
-        emoji = `${customEmojiMatch[1]}:${customEmojiMatch[2]}`;
-      }
-    } while (emoji == null);
-
-    msg.channel.createMessage(
-      `And how many reactions are required to immortalize a message in the starboard? ("cancel" to cancel)`,
-    );
-
-    let requiredReactions;
-    do {
-      const reply = await waitForReply(this.bot, msg.channel as TextChannel, msg.author.id);
-      if (reply.content == null || reply.content === "cancel") return cancelMsg();
-
-      requiredReactions = parseInt(reply.content || "", 10);
-
-      if (Number.isNaN(requiredReactions)) {
-        msg.channel.createMessage("Invalid number. Try again?");
-        continue;
-      }
-
-      if (typeof requiredReactions === "number") {
-        if (requiredReactions <= 0) {
-          msg.channel.createMessage("The number must be higher than 0. Try again?");
-          continue;
-        } else if (requiredReactions > 65536) {
-          msg.channel.createMessage("The number must be smaller than 65536. Try again?");
-          continue;
-        }
-      }
-    } while (requiredReactions == null);
-
-    msg.channel.createMessage(
-      `And finally, which channels can messages be starred in? "All" for any channel. ("cancel" to cancel)`,
-    );
-
-    let channelWhitelist;
-    do {
-      const reply = await waitForReply(this.bot, msg.channel as TextChannel, msg.author.id);
-      if (reply.content == null || reply.content === "cancel") return cancelMsg();
-
-      if (reply.content.toLowerCase() === "all") {
-        channelWhitelist = null;
-        break;
-      }
-
-      channelWhitelist = reply.content.match(new RegExp(snowflakeRegex, "g"));
-
-      let hasInvalidChannels = false;
-      for (const id of channelWhitelist) {
-        const channel = this.guild.channels.get(id);
-        if (!channel || !(channel instanceof TextChannel)) {
-          msg.channel.createMessage(`Couldn't recognize channel <#${id}> (\`${id}\`). Try again?`);
-          hasInvalidChannels = true;
-          break;
-        }
-      }
-      if (hasInvalidChannels) continue;
-    } while (channelWhitelist == null);
-
-    await this.starboards.create(starboardChannel.id, channelWhitelist, emoji, requiredReactions);
-
-    msg.channel.createMessage(successMessage("Starboard created!"));
-  }
-
-  /**
-   * Deletes the starboard from the specified channel. The already-posted starboard messages are retained.
-   */
-  @d.command("starboard delete", "<channelId:channelId>")
-  @d.permission("can_manage")
-  async deleteCmd(msg: Message, args: { channelId: string }) {
-    const starboard = await this.starboards.getStarboardByChannelId(args.channelId);
-    if (!starboard) {
-      msg.channel.createMessage(errorMessage(`Channel <#${args.channelId}> doesn't have a starboard!`));
-      return;
-    }
-
-    await this.starboards.delete(starboard.channel_id);
-
-    msg.channel.createMessage(successMessage(`Starboard deleted from <#${args.channelId}>!`));
-  }
-
-  /**
->>>>>>> 1681a450
    * When a reaction is added to a message, check if there are any applicable starboards and if the reactions reach
    * the required threshold. If they do, post the message in the starboard channel.
    */
